common:
  output_dir: &output_dir
    /tmp/satnfs/polar_out/pps2018/direct_readout/
  publish_topic: /NWC-CF/L3
  subscribe_topics:
    - /foo/bar
    - /bar/foo
  use_extern_calib: false
  # Scene creation settings
  reader: nwcsaf-pps_nc
  fname_pattern: &fname
    "{platform_name}_{start_time:%Y%m%d_%H%M}_{areaname}_{productname}.{format}"
  formats: &formats
    - format: tif
      writer: geotiff
    - format: nc
      writer: cf
  #resolution: 1000
  #metadata_aliases:
  #  platform_name:
  #    j01: NOAA-20
  #    noaa15: NOAA-15
  #    noaa18: NOAA-18
  #    noaa19: NOAA-19
  #  sensor:
  #    avhrr/3: avhrr-3
  #sunzen_check_lon: 25.0
  #sunzen_check_lat: 60.0
  # Set delay_composites to `False` to create composites before resampling.
  #   Default is to create them after resampling (`True`), which is much
  #   faster in most cases
  # delay_composites: False
<<<<<<< HEAD
  # Send emails about crashes using sendmail
  #crash_email_settings:
  #  from: "user@server"
  #  to: "user@institute"
  #  subject: "Crash report"
  #  header: "Header text before the error message"
  #  sendmail: "/usr/sbin/sendmail"
=======
  # Check area coverage by `collection_area_id` in the input metadata.
  #   Default: False
  # coverage_by_collection_area: True
>>>>>>> 155d8649

product_list: &product_list
  omerc_bb:
    # Resampler settings can be global (in common section above) or per area
    #radius_of_influence: 5000
    #resampler: bilinear
    #reduce_data: False
    areaname: omerc_bb
    # Set high priority (small value) for this area
    # priority: 1
    # Use "null" for default priority, or don't define priority at all
    # priority: null
    products:
      ct:
        productname: ct
        output_dir: *output_dir
        formats:
          - format: nc
            writer: cf
        # Remove product if SZA is more than this
        #sunzen_maximum_angle: 90.0
      ctth_alti:
        productname: ctth_alti
        output_dir: *output_dir
        formats:
          - format: nc
            writer: cf
        # Remove product if SZA is less than this
        #sunzen_minimum_angle: 90.0
      cloudtype:
        productname: cloudtype
        output_dir: *output_dir
        formats:
          - format: tif
            writer: geotiff
      cloud_top_height:
        productname: cloud_top_height
        output_dir: *output_dir
        formats:
          - format: tif
            writer: geotiff
  # null:  # satellite projection
  #   areaname: satellite_projection
  #   products:
  #     cloudtype:
  #       productname: cloudtype
  #       output_dir: /satdmz/pps/www/latest_2018/
  #       formats:
  #         - format: png
  #           writer: simple_image
  #         - format: jpg
  #           writer: simple_image
  #           fill_value: 0
  #     cloudmask:
  #       productname: cloudmask
  #       output_dir: /satdmz/pps/www/latest_2018/
  #       formats:
  #         - format: png
  #           writer: simple_image
  #         - format: jpg
  #           writer: simple_image
  #           fill_value: 0
  #     cloud_top_height:
  #       productname: cloud_top_height
  #       output_dir: /satdmz/pps/www/latest_2018/
  #       formats:
  #         - format: png
  #           writer: simple_image
  #         - format: jpg
  #           writer: simple_image
  #           fill_value: 0
  #       fname_pattern: "{platform_name:s}_{time:%Y%m%d_%H%M}_{areaname:s}_ctth.{format}"
  #     cloud_top_phase:
  #       productname: cloud_top_phase
  #       output_dir: /satdmz/pps/www/latest_2018/
  #       formats:
  #         - format: png
  #           writer: simple_image
  #         - format: jpg
  #           writer: simple_image
  #           fill_value: 0
  #       fname_pattern: "{platform_name:s}_{time:%Y%m%d_%H%M}_{areaname:s}_cpp-cph.{format}"
  #     cloud_drop_effective_radius:
  #       productname: cloud_drop_effective_radius
  #       output_dir: /satdmz/pps/www/latest_2018/
  #       formats:
  #         - format: png
  #           writer: simple_image
  #         - format: jpg
  #           writer: simple_image
  #           fill_value: 0
  #       fname_pattern: "{platform_name:s}_{time:%Y%m%d_%H%M}_{areaname:s}_cpp-reff.{format}"
  #
  # germ:
  #   areaname: germ
  #   products:
  #     cloudtype:
  #       productname: cloudtype
  #       output_dir: /satdmz/pps/www/latest_2018/
  #       formats:
  #         - format: png
  #           writer: simple_image


workers:
  - fun: !!python/name:trollflow2.create_scene
  - fun: !!python/name:trollflow2.load_composites
  - fun: !!python/name:trollflow2.resample
  - fun: !!python/name:trollflow2.save_datasets
  - fun: !!python/object:trollflow2.FilePublisher {}<|MERGE_RESOLUTION|>--- conflicted
+++ resolved
@@ -30,7 +30,6 @@
   #   Default is to create them after resampling (`True`), which is much
   #   faster in most cases
   # delay_composites: False
-<<<<<<< HEAD
   # Send emails about crashes using sendmail
   #crash_email_settings:
   #  from: "user@server"
@@ -38,11 +37,9 @@
   #  subject: "Crash report"
   #  header: "Header text before the error message"
   #  sendmail: "/usr/sbin/sendmail"
-=======
   # Check area coverage by `collection_area_id` in the input metadata.
   #   Default: False
   # coverage_by_collection_area: True
->>>>>>> 155d8649
 
 product_list: &product_list
   omerc_bb:
