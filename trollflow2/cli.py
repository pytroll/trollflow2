--- conflicted
+++ resolved
@@ -53,20 +53,16 @@
         stack.enter_context(logging_on(log_config))
         logger.info("Starting Satpy.")
         produced_files = Queue()
-<<<<<<< HEAD
         profs = []
         if args.dask_profiler:
             profs.append(stack.enter_context(dask.diagnostics.Profiler()))
             if args.dask_resource_profiler:
                 profs.append(stack.enter_context(dask.diagnostics.ResourceProfiler(dt=args.dask_resource_profiler)))
-        process_files(args.files, json.loads(args.metadata), args.product_list, produced_files)
+        process_files(args.files, json.loads(args.metadata, object_hook=datetime_decoder),
+                      args.product_list, produced_files)
     if args.dask_profiler:
         dask.diagnostics.visualize(
             profs, show=False, save=True, filename=args.dask_profiler)
-=======
-        process_files(args.files, json.loads(args.metadata, object_hook=datetime_decoder),
-                      args.product_list, produced_files)
->>>>>>> 02c3644b
 
 
 def _read_log_config(args):
