--- conflicted
+++ resolved
@@ -39,11 +39,8 @@
 from datetime import datetime
 import logging
 from queue import Empty
-<<<<<<< HEAD
 from multiprocessing import Manager
-=======
 from urllib.parse import urlsplit
->>>>>>> d02496db
 
 import yaml
 from yaml import UnsafeLoader, SafeLoader, BaseLoader
