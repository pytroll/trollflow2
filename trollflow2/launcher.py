#!/usr/bin/env python
# -*- coding: utf-8 -*-
#
# Copyright (c) 2019 Pytroll developers
#
# Author(s):
#
#   Martin Raspaud <martin.raspaud@smhi.se>
#   Panu Lahtinen <pnuu+git@iki.fi>
#
# This program is free software: you can redistribute it and/or modify
# it under the terms of the GNU General Public License as published by
# the Free Software Foundation, either version 3 of the License, or
# (at your option) any later version.
#
# This program is distributed in the hope that it will be useful,
# but WITHOUT ANY WARRANTY; without even the implied warranty of
# MERCHANTABILITY or FITNESS FOR A PARTICULAR PURPOSE.  See the
# GNU General Public License for more details.
#
# You should have received a copy of the GNU General Public License
# along with this program.  If not, see <http://www.gnu.org/licenses/>

from logging import getLogger
try:
    from posttroll.listener import ListenerContainer
except ImportError:
    ListenerContainer = None
from six.moves.queue import Empty as queue_empty
from multiprocessing import Process
import yaml
import time
from trollflow2 import gen_dict_extract, plist_iter
from collections import OrderedDict
import copy
from six.moves.urllib.parse import urlparse

"""The order of basic things is:
- Create the scene
- Generate the composites
- Resample
- Save to file
"""

LOG = getLogger("launcher")
DEFAULT_PRIORITY = 999


def run(topics, prod_list):

    listener = ListenerContainer(topics=topics)

    while True:
        try:
            msg = listener.output_queue.get(True, 5)
        except KeyboardInterrupt:
            listener.stop()
            return
        except queue_empty:
            continue

        proc = Process(target=process, args=(msg, prod_list))
        proc.start()
        proc.join()
        time.sleep(5)


def get_area_priorities(product_list):
    """Get processing priorities and names for areas."""
    priorities = {}
    plist = product_list['product_list']
    for area in plist.keys():
        prio = plist[area].get('priority', DEFAULT_PRIORITY)
        if prio is None:
            prio = DEFAULT_PRIORITY
        if prio not in priorities:
            priorities[prio] = [area]
        else:
            priorities[prio].append(area)

    return priorities


def message_to_jobs(msg, product_list):
    """Convert a posttroll message *msg* to a list of jobs given a *product_list*."""
    formats = product_list['common'].get('formats', None)
    for product, pconfig in plist_iter(product_list['product_list'], level='product'):
        if 'formats' not in pconfig and formats is not None:
            pconfig['formats'] = formats.copy()
    jobs = OrderedDict()
    priorities = get_area_priorities(product_list)
    # TODO: check the uri is accessible from the current host.
    input_filenames = [urlparse(uri).path for uri in gen_dict_extract(msg.data, 'uri')]
    for prio, areas in priorities.items():
        jobs[prio] = OrderedDict()
        jobs[prio]['input_filenames'] = input_filenames.copy()
        jobs[prio]['input_mda'] = msg.data.copy()
        jobs[prio]['product_list'] = {}
        for section in product_list:
            if section == 'product_list':
                if section not in jobs[prio]['product_list']:
                    jobs[prio]['product_list'][section] = OrderedDict()
                for area in areas:
                    jobs[prio]['product_list'][section][area] = product_list[section][area]
            else:
                jobs[prio]['product_list'][section] = product_list[section]

    return jobs


def expand(yml):
    """Expand a yaml config so that aliases are copied.

    PFE http://disq.us/p/1tdbxgx
    """
    if isinstance(yml, dict):
        for key, value in yml.iteritems():
            if isinstance(value, dict):
                expand(value)
                yml[key] = copy.deepcopy(yml[key])
    return yml

def process(msg, prod_list):
<<<<<<< HEAD
    with open(prod_list) as fd:
        config = yaml.load(fd.read())
    config = expand(config)
    jobs = message_to_jobs(msg, config)
    for prio in sorted(jobs.keys()):
        job = jobs[prio]
        job['processing_priority'] = prio
        for wrk in config['workers']:
            cwrk = wrk.copy()
            cwrk.pop('fun')(job, **cwrk)
=======
    try:
        with open(prod_list) as fd:
            config = yaml.load(fd.read())
        jobs = message_to_jobs(msg, config)
        for prio in sorted(jobs.keys()):
            job = jobs[prio]
            job['processing_priority'] = prio
            for wrk in config['workers']:
                cwrk = wrk.copy()
                cwrk.pop('fun')(job, **cwrk)
    except Exception:
        LOG.exception("Process crashed")
>>>>>>> b2e6fec6
<|MERGE_RESOLUTION|>--- conflicted
+++ resolved
@@ -121,18 +121,6 @@
     return yml
 
 def process(msg, prod_list):
-<<<<<<< HEAD
-    with open(prod_list) as fd:
-        config = yaml.load(fd.read())
-    config = expand(config)
-    jobs = message_to_jobs(msg, config)
-    for prio in sorted(jobs.keys()):
-        job = jobs[prio]
-        job['processing_priority'] = prio
-        for wrk in config['workers']:
-            cwrk = wrk.copy()
-            cwrk.pop('fun')(job, **cwrk)
-=======
     try:
         with open(prod_list) as fd:
             config = yaml.load(fd.read())
@@ -144,5 +132,4 @@
                 cwrk = wrk.copy()
                 cwrk.pop('fun')(job, **cwrk)
     except Exception:
-        LOG.exception("Process crashed")
->>>>>>> b2e6fec6
+        LOG.exception("Process crashed")