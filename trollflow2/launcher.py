--- conflicted
+++ resolved
@@ -140,13 +140,13 @@
         for prio in sorted(jobs.keys()):
             job = jobs[prio]
             job['processing_priority'] = prio
-<<<<<<< HEAD
-            for wrk in config['workers']:
-                cwrk = wrk.copy()
-                cwrk.pop('fun')(job, **cwrk)
-    except AbortProcessing as err:
-        LOG.info(str(err))
-    except Exception as err:
+            try:
+                for wrk in config['workers']:
+                    cwrk = wrk.copy()
+                    cwrk.pop('fun')(job, **cwrk)
+            except AbortProcessing as err:
+                LOG.info(str(err))
+    except Exception:
         LOG.exception("Process crashed")
         if "crash_email_settings" in config['common']:
             trace = traceback.format_exc()
@@ -168,14 +168,4 @@
 
     pid = Popen([sendmail, "-t", "-oi"], stdin=PIPE)
     pid.communicate(msg.as_bytes())
-    pid.terminate()
-=======
-            try:
-                for wrk in config['workers']:
-                    cwrk = wrk.copy()
-                    cwrk.pop('fun')(job, **cwrk)
-            except AbortProcessing as err:
-                LOG.info(str(err))
-    except Exception:
-        LOG.exception("Process crashed")
->>>>>>> 155d8649
+    pid.terminate()