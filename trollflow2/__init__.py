--- conflicted
+++ resolved
@@ -183,7 +183,6 @@
     return 100 * overpass.area_coverage(area_def)
 
 
-<<<<<<< HEAD
 def check_platform(job):
     """Check if the platform is valid.  If not, discard the scene."""
     mda = job['input_mda']
@@ -195,7 +194,8 @@
     if platform not in conf:
         raise AbortProcessing(
             "'%s' not in list of allowed platforms" % platform)
-=======
+
+
 def metadata_alias(job):
     """Replace input metadata values with aliases"""
     mda_out = job['input_mda'].copy()
@@ -207,7 +207,6 @@
         if key in mda_out:
             mda_out[key] = aliases[key].get(mda_out[key], mda_out[key])
     job['input_mda'] = mda_out.copy()
->>>>>>> 2ecc0337
 
 
 def plist_iter(product_list, base_mda=None, level=None):
