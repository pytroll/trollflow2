#!/usr/bin/env python
# -*- coding: utf-8 -*-

# Copyright (c) 2019 Pytroll developers

# Author(s):

#   Martin Raspaud <martin.raspaud@smhi.se>
#   Panu Lahtinen <pnuu+git@iki.fi>

# This program is free software: you can redistribute it and/or modify
# it under the terms of the GNU General Public License as published by
# the Free Software Foundation, either version 3 of the License, or
# (at your option) any later version.

# This program is distributed in the hope that it will be useful,
# but WITHOUT ANY WARRANTY; without even the implied warranty of
# MERCHANTABILITY or FITNESS FOR A PARTICULAR PURPOSE.  See the
# GNU General Public License for more details.

# You should have received a copy of the GNU General Public License
# along with this program.  If not, see <http://www.gnu.org/licenses/>

# Workaround for unittests so that satpy and posttroll installations
# are not necessary
try:
    from satpy import Scene
    from satpy.writers import compute_writer_results
    from satpy.resample import get_area_def
    from posttroll.message import Message
    from posttroll.publisher import NoisyPublisher
    from pyorbital.astronomy import sun_zenith_angle
except ImportError:
    Scene = None
    compute_writer_results = None
    get_area_def = None
    Message = None
    NoisyPublisher = None
    sun_zenith_angle = None

try:
    from trollsched.satpass import Pass
except ImportError:
    Pass = None
from logging import getLogger
#from multiprocessing import Process
from collections import OrderedDict
from trollsift import compose
import dpath
import os

LOG = getLogger("trollflow2_plugins")


class AbortProcessing(Exception):
    pass


def create_scene(job):
    defaults = {'reader': None,
                'reader_kwargs': None,
                'ppp_config_dir': None}
    product_list = job['product_list']
    conf = _get_plugin_conf(product_list, '/common', defaults)
    LOG.info('Generating scene')
    job['scene'] = Scene(filenames=job['input_filenames'], **conf)


def load_composites(job):
    """Load composites given in the job's product_list."""
    composites = set().union(*(set(d.keys()) for d in dpath.util.values(job['product_list'], '/product_list/*/products')))
    LOG.info('Loading %s', str(composites))
    scn = job['scene']
    resolution = job['product_list']['common'].get('resolution', None)
    generate = job['product_list']['common'].get('delay_composites', True) is False
    scn.load(composites, resolution=resolution, generate=generate)
    job['scene'] = scn

def resample(job):
    """Resample the scene to some areas."""
    defaults = {"radius_of_influence": None,
                "resampler": "nearest",
                "reduce_data": True,
                "cache_dir": None,
                "mask_area": False,
                "epsilon": 0.0}
    product_list = job['product_list']
    conf = _get_plugin_conf(product_list, '/common', defaults)
    job['resampled_scenes'] = {}
    scn = job['scene']
    for area in product_list['product_list']:
        area_conf = _get_plugin_conf(product_list, '/product_list/' + str(area),
                                     conf)
        LOG.info('Resampling to %s', str(area))
        if area is None:
            minarea = get_config_value(product_list,
                                       '/product_list/' + str(area),
                                       'use_min_area')
            maxarea = get_config_value(product_list,
                                       '/product_list/' + str(area),
                                       'use_max_area')
            if minarea is True:
                job['resampled_scenes'][area] = scn.resample(scn.min_area(),
                                                             **area_conf)
            elif maxarea is True:
                job['resampled_scenes'][area] = scn.resample(scn.max_area(),
                                                             **area_conf)
            else:
                job['resampled_scenes'][area] = scn
        else:
            job['resampled_scenes'][area] = scn.resample(area, **area_conf)


def save_datasets(job):
    """Save the datasets (and trigger the computation)."""
    scns = job['resampled_scenes']
    objs = []
    base_config = job['input_mda'].copy()
    base_config.update(job['product_list']['common'])
    base_config.pop('dataset', None)
    for fmat, fmat_config in plist_iter(job['product_list']['product_list'], base_config):
        fname_pattern = fmat['fname_pattern']
<<<<<<< HEAD
        outdir = fmat['output_dir']
        filename = compose(os.path.join(outdir, fname_pattern), fmat)
        fmat['filename'] = filename
        fmat.pop('format', None)
        try:
            objs.append(scns[fmat['areaname']].save_dataset(fmat['productname'], compute=False, **fmat))
=======
        filename = compose(os.path.join(fmat['output_dir'], fname_pattern), fmat)
        fmat.pop('format', None)
        try:
            objs.append(scns[fmat['area']].save_dataset(fmat['product'], filename=filename, compute=False, **fmat))
>>>>>>> dff50ed0
        except KeyError as err:
            LOG.info('Skipping %s: %s', fmat['productname'], str(err))
        else:
            fmat_config['filename'] = filename
    compute_writer_results(objs)


class FilePublisher(object):
    # todo add support for custom port and nameserver
    def __new__(cls):
        self = super().__new__(cls)
        LOG.debug('Starting publisher')
        self.pub = NoisyPublisher('l2processor')
        self.pub.start()
        return self

    def __call__(self, job):
        mda = job['input_mda'].copy()
        mda.pop('dataset', None)
        mda.pop('collection', None)
        topic = job['product_list']['common']['publish_topic']
        for fmat, fmat_config in plist_iter(job['product_list']['product_list']):
            file_mda = mda.copy()
            try:
                file_mda['uri'] = fmat['filename']
            except KeyError:
                continue
            file_mda['uid'] = os.path.basename(fmat['filename'])
            msg = Message(topic, 'file', file_mda)
            LOG.debug('Publishing %s', str(msg))
            self.pub.send(str(msg))
        self.pub.stop()


def covers(job):
    """Check area coverage. Remove areas with too low coverage from the
    worklist.
    """
    if Pass is None:
        LOG.error("Trollsched import failed, coverage calculation not possible")
        LOG.info("Keeping all areas")
        return

    product_list = job['product_list'].copy()
    scn_mda = job['input_mda'].copy()
    scn_mda.update(job['scene'].attrs)

    platform_name = scn_mda['platform_name']
    start_time = scn_mda['start_time']
    end_time = scn_mda['end_time']
    sensor = scn_mda['sensor']

    areas = list(product_list['product_list'].keys())
    for area in areas:
        area_path = "/product_list/%s" % area
        min_coverage = get_config_value(product_list,
                                        area_path,
                                        "min_coverage")
        if not min_coverage:
            LOG.debug("Minimum area coverage not given or set to zero "
                      "for area %s", area)
            continue

        cov = get_scene_coverage(platform_name, start_time, end_time,
                                 sensor, area)

        if cov < min_coverage:
            LOG.info(
                "Area coverage %.2f %% below threshold %.2f %%",
                cov, min_coverage)
            LOG.info("Removing area %s from the worklist", area)
            dpath.util.delete(product_list, area_path)

    job['product_list'] = product_list


def get_scene_coverage(platform_name, start_time, end_time, sensor, area_id):
    """Get scene area coverage in percentages"""
    overpass = Pass(platform_name, start_time, end_time, instrument=sensor)
    area_def = get_area_def(area_id)

    return 100 * overpass.area_coverage(area_def)


def check_platform(job):
    """Check if the platform is valid.  If not, discard the scene."""
    mda = job['input_mda']
    product_list = job['product_list']
    conf = get_config_value(product_list, '/common', 'processed_platforms')
    if conf is None:
        return
    platform = mda['platform_name']
    if platform not in conf:
        raise AbortProcessing(
            "'%s' not in list of allowed platforms" % platform)


def metadata_alias(job):
    """Replace input metadata values with aliases"""
    mda_out = job['input_mda'].copy()
    product_list = job['product_list']
    aliases = get_config_value(product_list, '/common', 'metadata_aliases')
    if aliases is None:
        return
    for key in aliases:
        if key in mda_out:
            mda_out[key] = aliases[key].get(mda_out[key], mda_out[key])
    job['input_mda'] = mda_out.copy()


def sza_check(job):
    """Remove products which are not valid for the current Sun zenith angle."""
    scn = job['scene']
    start_time = scn.attrs['start_time']
    product_list = job['product_list']
    areas = list(product_list['product_list'].keys())
    for area in areas:
        products = list(product_list['product_list'][area]['products'].keys())
        for product in products:
            prod_path = "/product_list/%s/products/%s" % (area, product)
            lon = get_config_value(product_list, prod_path, "sunzen_check_lon")
            lat = get_config_value(product_list, prod_path, "sunzen_check_lat")
            if lon is None or lat is None:
                LOG.debug("No 'sunzen_check_lon' or 'sunzen_check_lat' configured, "
                          "can\'t check Sun elevation for %s / %s",
                          area, product)
                continue

            sunzen = sun_zenith_angle(start_time, lon, lat)
            LOG.debug("Sun zenith angle is %.2f degrees", sunzen)
            # Check nighttime limit
            limit = get_config_value(product_list, prod_path,
                                     "sunzen_minimum_angle")
            if limit is not None:
                if sunzen < limit:
                    LOG.info("Sun zenith angle to small for nighttime "
                             "product '%s', product removed.", product)
                    dpath.util.delete(product_list, prod_path)
                continue

            # Check daytime limit
            limit = get_config_value(product_list, prod_path,
                                     "sunzen_maximum_angle")
            if limit is not None:
                if sunzen > limit:
                    LOG.info("Sun zenith angle to large for daytime "
                             "product '%s', product removed.", product)
                    dpath.util.delete(product_list, prod_path)
                continue

        if len(product_list['product_list'][area]['products']) == 0:
            LOG.info("Removing empty area: %s", area)
            dpath.util.delete(product_list, '/product_list/%s' % area)


def plist_iter(product_list, base_mda=None, level=None):
    if base_mda is None:
        base_mda = {}
    else:
        base_mda = base_mda.copy()
    for area, area_config in product_list.items():
        aconfig = base_mda.copy()
        aconfig.update(area_config)
        aconfig.pop('products', None)
        aconfig['area'] = area
        if level == 'area':
            yield aconfig, area_config
            continue
        for prod, prod_config in area_config['products'].items():
            pconfig = aconfig.copy()
            pconfig.update(prod_config)
            pconfig['product'] = prod
            if level == 'product':
                yield pconfig, prod_config
                continue
            for idx, file_config in enumerate(pconfig.get('formats', [{'format': 'tif', 'writer': 'geotiff'}])):
                fconfig = pconfig.copy()
                fconfig.pop('formats', None)
                fconfig.update(file_config)
                yield fconfig, file_config


def gen_dict_extract(var, key):
    if hasattr(var, 'items'):
        for k, v in var.items():
            if k == key:
                yield v
            if hasattr(v, 'items'):
                for result in gen_dict_extract(v, key):
                    yield result
            elif isinstance(v, list):
                for d in v:
                    for result in gen_dict_extract(d, key):
                        yield result


def get_config_value(config, path, key, default=None):
    """Get the most local config value for key *key* starting from the
    dictionary path *path*. If nothing is found, path "/common/" is
    also checked, and if still nothing is found, return *default*.
    """
    path_parts = path.split('/')
    # Loop starting from the current path, and continue upwards
    # towards the root until something is found
    num = len(path_parts)
    for i in range(num, 1, -1):
        pwd = "/".join(path_parts[:i] + [key])
        vals = dpath.util.values(config, pwd)
        if len(vals) > 0:
            return vals[0]

    vals = dpath.util.values(config, "/common/" + key)
    if len(vals) > 0:
        return vals[0]

    return default


def _get_plugin_conf(product_list, path, defaults):
    conf = {}
    for key in defaults:
        conf[key] = get_config_value(product_list, path, key,
                                     default=defaults.get(key))
    return conf


from ._version import get_versions
__version__ = get_versions()['version']
del get_versions<|MERGE_RESOLUTION|>--- conflicted
+++ resolved
@@ -120,19 +120,10 @@
     base_config.pop('dataset', None)
     for fmat, fmat_config in plist_iter(job['product_list']['product_list'], base_config):
         fname_pattern = fmat['fname_pattern']
-<<<<<<< HEAD
-        outdir = fmat['output_dir']
-        filename = compose(os.path.join(outdir, fname_pattern), fmat)
-        fmat['filename'] = filename
-        fmat.pop('format', None)
-        try:
-            objs.append(scns[fmat['areaname']].save_dataset(fmat['productname'], compute=False, **fmat))
-=======
         filename = compose(os.path.join(fmat['output_dir'], fname_pattern), fmat)
         fmat.pop('format', None)
         try:
             objs.append(scns[fmat['area']].save_dataset(fmat['product'], filename=filename, compute=False, **fmat))
->>>>>>> dff50ed0
         except KeyError as err:
             LOG.info('Skipping %s: %s', fmat['productname'], str(err))
         else:
