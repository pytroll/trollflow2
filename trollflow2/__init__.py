--- conflicted
+++ resolved
@@ -61,20 +61,8 @@
 def resample(job, radius_of_influence=None):
     job['resampled_scenes'] = {}
     scn = job['scene']
-<<<<<<< HEAD
     product_list = job['product_list']
     for area, config in product_list['product_list'].items():
-=======
-    scn_mda = job['input_mda'].copy()
-    scn_mda.update(scn.attrs)
-    product_list = job['product_list']
-    for area, config in product_list['product_list'].items():
-        # min_coverage = get_config_value(product_list,
-        #                                 "/product_list/%s/" % area,
-        #                                 "min_coverage")
-        # if not covers(area, scn_mda, min_coverage=min_coverage):
-        #     continue
->>>>>>> cc001117
         composites = dpath.util.values(config, '/products/*/productname')
         LOG.info('Resampling %s to %s', str(composites), str(area))
         job['resampled_scenes'][area] = scn.resample(area, composites, radius_of_influence=radius_of_influence)
