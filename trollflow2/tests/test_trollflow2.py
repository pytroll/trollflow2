--- conflicted
+++ resolved
@@ -2217,7 +2217,6 @@
     assert not sc_3a_3b["another"].attrs.get("persisted")
 
 
-<<<<<<< HEAD
 def test_callback_log(caplog, tmp_path):
     """Test callback log functionality."""
     from trollflow2.plugins import callback_log
@@ -2253,7 +2252,8 @@
     assert not srcfile.exists()
     assert destfile.exists()
     assert f"Moving {srcfile!s} to {destfile!s}" in caplog.text
-=======
+
+
 def test_format_decoration():
     """Test that decoration text in fmt_config is formated based on fmat."""
     import datetime
@@ -2282,7 +2282,6 @@
                    'decorate': {'decorate': [{'text': {'txt': '{wrong_key_name:%Y-%m-%d %H:%M}',
                                               'align': {'top_bottom': 'top', 'left_right': 'right'}}}]}}
     assert format_decoration(fmat, fmat_config) == fmat_config
->>>>>>> ae95cb83
 
 
 if __name__ == '__main__':
