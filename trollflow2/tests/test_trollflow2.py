--- conflicted
+++ resolved
@@ -27,13 +27,8 @@
 import logging
 import os
 import unittest
-<<<<<<< HEAD
-import copy
 import pathlib
 import queue
-from unittest import mock
-=======
->>>>>>> fb59786c
 from functools import partial
 from unittest import mock
 
