#!/usr/bin/env python
# -*- coding: utf-8 -*-

# Copyright (c) 2019 Pytroll developers

# Author(s):

#   Martin Raspaud <martin.raspaud@smhi.se>
#   Panu Lahtinen <pnuu+git@iki.fi>

# This program is free software: you can redistribute it and/or modify
# it under the terms of the GNU General Public License as published by
# the Free Software Foundation, either version 3 of the License, or
# (at your option) any later version.

# This program is distributed in the hope that it will be useful,
# but WITHOUT ANY WARRANTY; without even the implied warranty of
# MERCHANTABILITY or FITNESS FOR A PARTICULAR PURPOSE.  See the
# GNU General Public License for more details.

# You should have received a copy of the GNU General Public License
# along with this program.  If not, see <http://www.gnu.org/licenses/>

import unittest
import yaml
try:
    from unittest import mock
except ImportError:
    import mock
import datetime as dt

yaml_test1 = """common:
  something: foo
  min_coverage: 5.0
product_list:
  euron1:
    areaname: euron1
    min_coverage: 20.0
    products:
      ctth:
        productname: cloud_top_height
        output_dir: /tmp/satdmz/pps/www/latest_2018/
        formats:
          - format: png
            writer: simple_image
          - format: jpg
            writer: simple_image
            fill_value: 0
        fname_pattern: "{platform_name:s}_{start_time:%Y%m%d_%H%M}_{areaname:s}_ctth.{format}"

  germ:
    areaname: germ
    fname_pattern: "{start_time:%Y%m%d_%H%M}_{areaname:s}_{productname}.{format}"
    products:
      cloudtype:
        productname: cloudtype
        output_dir: /tmp/satdmz/pps/www/latest_2018/
        formats:
          - format: png
            writer: simple_image

  omerc_bb:
    areaname: omerc_bb
    output_dir: /tmp
    products:
      ct:
        productname: ct
        formats:
          - format: nc
            writer: cf
      cloud_top_height:
        productname: cloud_top_height
        formats:
          - format: tif
            writer: geotiff
"""

yaml_common = """common:
  output_dir: &output_dir
    /tmp/satnfs/polar_out/pps2018/direct_readout/
  publish_topic: /NWC-CF/L3
  use_extern_calib: false
  fname_pattern: &fname
    "{platform_name}_{start_time:%Y%m%d_%H%M}_{areaname}_{productname}.{format}"
  formats: &formats
    - format: tif
      writer: geotiff
    - format: nc
      writer: cf
"""

input_mda = {'orig_platform_name': 'noaa15', 'orbit_number': 7993,
             'start_time': dt.datetime(2019, 2, 17, 6, 0, 11, 100000), 'stfrac': 1,
             'end_time': dt.datetime(2019, 2, 17, 6, 15, 10, 400000), 'etfrac': 4, 'status': 'OK',
             'format': 'CF', 'data_processing_level': '2', 'orbit': 7993, 'module': 'ppsMakePhysiography',
             'platform_name': 'NOAA-15', 'pps_version': 'v2018', 'file_was_already_processed': False,
             'dataset': [{'uri': '/home/a001673/data/satellite/test_trollflow2/S_NWC_CMA_noaa15_07993_20190217T0600111Z_20190217T0615104Z.nc',
                          'uid': 'S_NWC_CMA_noaa15_07993_20190217T0600111Z_20190217T0615104Z.nc'},
                         {'uri': '/home/a001673/data/satellite/test_trollflow2/S_NWC_CTTH_noaa15_07993_20190217T0600111Z_20190217T0615104Z.nc',
                          'uid': 'S_NWC_CTTH_noaa15_07993_20190217T0600111Z_20190217T0615104Z.nc'},
                         {'uri': '/home/a001673/data/satellite/test_trollflow2/S_NWC_CT_noaa15_07993_20190217T0600111Z_20190217T0615104Z.nc',
                          'uid': 'S_NWC_CT_noaa15_07993_20190217T0600111Z_20190217T0615104Z.nc'}],
             'sensor': ['avhrr']}


class TestProdList(unittest.TestCase):

    def test_iter(self):
        from trollflow2 import plist_iter
        prodlist = yaml.load(yaml_test1)['product_list']
        expected = [{'areaname': 'euron1', 'productname': 'cloud_top_height',
                     'min_coverage': 20.0,
                     'output_dir': '/tmp/satdmz/pps/www/latest_2018/', 'format': 'png', 'writer': 'simple_image',
                     'fname_pattern': '{platform_name:s}_{start_time:%Y%m%d_%H%M}_{areaname:s}_ctth.{format}'},
                    {'areaname': 'euron1', 'productname': 'cloud_top_height', 'fill_value': 0,
                     'min_coverage': 20.0,
                     'output_dir': '/tmp/satdmz/pps/www/latest_2018/', 'format': 'jpg', 'writer': 'simple_image',
                     'fname_pattern': '{platform_name:s}_{start_time:%Y%m%d_%H%M}_{areaname:s}_ctth.{format}'},
                    {'areaname': 'germ', 'productname': 'cloudtype', 'output_dir': '/tmp/satdmz/pps/www/latest_2018/',
                     'fname_pattern': '{start_time:%Y%m%d_%H%M}_{areaname:s}_{productname}.{format}',
                     'format': 'png', 'writer': 'simple_image'},
                    {'areaname': 'omerc_bb', 'productname': 'ct', 'output_dir': '/tmp', 'format': 'nc', 'writer': 'cf'},
                    {'areaname': 'omerc_bb', 'productname': 'cloud_top_height', 'output_dir': '/tmp', 'format': 'tif',
                     'writer': 'geotiff'}]
        for i, exp in zip(plist_iter(prodlist), expected):
            self.assertDictEqual(i[0], exp)


class TestSaveDatasets(unittest.TestCase):
    @mock.patch('trollflow2.compute_writer_results')
    def test_save_datasets(self, cwr_mock):
        from trollflow2 import save_datasets
        job = {}
        job['input_mda'] = input_mda
        job['product_list'] = {
            'product_list': yaml.load(yaml_test1)['product_list'],
            'common': yaml.load(yaml_common)['common'],
        }
        job['resampled_scenes'] = {}
        for area in job['product_list']['product_list']:
            job['resampled_scenes'][area] = mock.Mock()
        save_datasets(job)
        dexpected = {'euron1': {'areaname': 'euron1',
                                'min_coverage': 20.0,
                                'products': {'ctth': {'fname_pattern': '{platform_name:s}_{start_time:%Y%m%d_%H%M}_{areaname:s}_ctth.{format}',
                                                      'formats': [{'filename': '/tmp/satdmz/pps/www/latest_2018/NOAA-15_20190217_0600_euron1_ctth.png',
                                                                   'format': 'png',
                                                                   'writer': 'simple_image'},
                                                                  {'filename': '/tmp/satdmz/pps/www/latest_2018/NOAA-15_20190217_0600_euron1_ctth.jpg',
                                                                   'fill_value': 0,
                                                                   'format': 'jpg',
                                                                   'writer': 'simple_image'}],
                                                      'output_dir': '/tmp/satdmz/pps/www/latest_2018/',
                                                      'productname': 'cloud_top_height'}}},
                     'germ': {'areaname': 'germ',
                              'fname_pattern': '{start_time:%Y%m%d_%H%M}_{areaname:s}_{productname}.{format}',
                              'products': {'cloudtype': {'formats': [{'filename': '/tmp/satdmz/pps/www/latest_2018/20190217_0600_germ_cloudtype.png',
                                                                      'format': 'png',
                                                                      'writer': 'simple_image'}],
                                                         'output_dir': '/tmp/satdmz/pps/www/latest_2018/',
                                                         'productname': 'cloudtype'}}},
                     'omerc_bb': {'areaname': 'omerc_bb',
                                  'output_dir': '/tmp',
                                  'products': {'cloud_top_height': {'formats': [{'filename': '/tmp/NOAA-15_20190217_0600_omerc_bb_cloud_top_height.tif',
                                                                                 'format': 'tif',
                                                                                 'writer': 'geotiff'}],
                                                                    'productname': 'cloud_top_height'},
                                               'ct': {'formats': [{'filename': '/tmp/NOAA-15_20190217_0600_omerc_bb_ct.nc',
                                                                   'format': 'nc',
                                                                   'writer': 'cf'}],
                                                      'productname': 'ct'}}}}
        self.assertDictEqual(job['product_list']['product_list'], dexpected)


class TestConfigValue(unittest.TestCase):

    def setUp(self):
        self.prodlist = yaml.load(yaml_test1)
        self.path = "/product_list/germ/products/cloudtype"

    def test_config_value_same_level(self):
        from trollflow2 import get_config_value
        expected = "/tmp/satdmz/pps/www/latest_2018/"
        res = get_config_value(self.prodlist, self.path, "output_dir")
        self.assertEqual(res, expected)

    def test_config_value_parent_level(self):
        from trollflow2 import get_config_value
        expected = "{start_time:%Y%m%d_%H%M}_{areaname:s}_{productname}.{format}"
        res = get_config_value(self.prodlist, self.path, "fname_pattern")
        self.assertEqual(res, expected)

    def test_config_value_common(self):
        from trollflow2 import get_config_value
        expected = "foo"
        res = get_config_value(self.prodlist, self.path, "something")
        self.assertEqual(res, expected)

    def test_config_value_missing(self):
        from trollflow2 import get_config_value
        res = get_config_value(self.prodlist, self.path, "nothing")
        self.assertIsNone(res)

    def test_config_value_missing_own_default(self):
        from trollflow2 import get_config_value
        res = get_config_value(self.prodlist, self.path, "nothing",
                               default=42)
        self.assertEqual(res, 42)


class TestCreateScene(unittest.TestCase):

    @mock.patch("trollflow2.Scene")
    def test_create_scene(self, scene):
        from trollflow2 import create_scene
        scene.return_value = "foo"
        job = {"input_filenames": "bar", "product_list": {}}
        create_scene(job)
        self.assertEqual(job["scene"], "foo")
        scene.assert_called_with(filenames='bar', reader=None,
                                 reader_kwargs=None, ppp_config_dir=None)
        job = {"input_filenames": "bar",
               "product_list": {"common": {"reader": "baz"}}}
        create_scene(job)
        scene.assert_called_with(filenames='bar', reader='baz',
                                 reader_kwargs=None, ppp_config_dir=None)


class TestLoadComposites(unittest.TestCase):

    def setUp(self):
        self.product_list = yaml.load(yaml_test1)

    def test_load_composites(self):
        from trollflow2 import load_composites
        scn = mock.MagicMock()
        job = {"product_list": self.product_list, "scene": scn}
        load_composites(job)
        scn.load.assert_called_with({'ct', 'cloudtype', 'cloud_top_height'})


class TestResample(unittest.TestCase):

    def setUp(self):
        self.product_list = yaml.load(yaml_test1)

    def test_resample(self):
        from trollflow2 import resample
        scn = mock.MagicMock()
        scn.resample.return_value = "foo"
        job = {"scene": scn, "product_list": self.product_list}
        resample(job)
        self.assertTrue(mock.call('omerc_bb',
                                  radius_of_influence=None,
                                  resampler="nearest",
                                  reduce_data=True) in
                        scn.resample.mock_calls)
        self.assertTrue(mock.call('germ',
                                  radius_of_influence=None,
                                  resampler="nearest",
                                  reduce_data=True) in
                        scn.resample.mock_calls)
        self.assertTrue(mock.call('euron1',
                                  radius_of_influence=None,
                                  resampler="nearest",
                                  reduce_data=True) in
                        scn.resample.mock_calls)
        self.assertTrue("resampled_scenes" in job)
        for area in ["omerc_bb", "germ", "euron1"]:
            self.assertTrue(area in job["resampled_scenes"])
            self.assertTrue(job["resampled_scenes"][area] == "foo")

        prod_list = self.product_list.copy()
        prod_list["common"] = {"resampler": "bilinear"}
        prod_list["product_list"]["euron1"]["reduce_data"] = False
        job = {"product_list": prod_list, "scene": scn}
        resample(job)
        self.assertTrue(mock.call('euron1',
                                  radius_of_influence=None,
                                  resampler="bilinear",
                                  reduce_data=False) in
                        scn.resample.mock_calls)


class TestCovers(unittest.TestCase):

    def setUp(self):
        self.product_list = yaml.load(yaml_test1)
        self.input_mda = {"platform_name": "NOAA-15",
                          "sensor": "avhrr-3",
                          "start_time": dt.datetime(2019, 1, 19, 11),
                          "end_time": dt.datetime(2019, 1, 19, 12),
                         }

    @mock.patch('trollflow2.Pass', new=None)
    def test_covers_no_trollsched(self):
        from trollflow2 import covers
        job_orig = {"foo": "bar"}
        job = job_orig.copy()
        covers(job)
        self.assertEqual(job, job_orig)

    @mock.patch('trollflow2.get_scene_coverage')
    @mock.patch('trollflow2.Pass')
    def test_covers(self, ts_pass, get_scene_coverage):
        from trollflow2 import covers
        get_scene_coverage.return_value = 10.0
        scn = mock.MagicMock()
        scn.attrs = {}
        job = {"product_list": self.product_list,
               "input_mda": self.input_mda,
               "scene": scn}
        covers(job)
        # Area "euron1" should be removed
        self.assertFalse("euron1" in job['product_list']['product_list'])
        # Other areas should stay in the list
        self.assertTrue("germ" in job['product_list']['product_list'])
        self.assertTrue("omerc_bb" in job['product_list']['product_list'])

    @mock.patch('trollflow2.get_area_def')
    @mock.patch('trollflow2.Pass')
    def test_scene_coverage(self, ts_pass, get_area_def):
        from trollflow2 import get_scene_coverage
        area_coverage = mock.MagicMock()
        area_coverage.return_value = 0.2
        overpass = mock.MagicMock()
        overpass.area_coverage = area_coverage
        ts_pass.return_value = overpass
        get_area_def.return_value = 6
        res = get_scene_coverage(1, 2, 3, 4, 5)
        self.assertEqual(res, 100 * 0.2)
        ts_pass.assert_called_with(1, 2, 3, instrument=4)
        get_area_def.assert_called_with(5)
        area_coverage.assert_called_with(6)


<<<<<<< HEAD
class TestMetadataAlias(unittest.TestCase):

    def test_metadata_alias(self):
        from trollflow2 import metadata_alias
        mda = {'platform_name': 'noaa15', 'not_changed': True}
        product_list = {'common': {'not_metadata_aliases': True}}
        job = {'input_mda': mda, 'product_list': product_list}
        metadata_alias(job)
        mda = job['input_mda']
        self.assertEqual(mda['platform_name'], 'noaa15')
        self.assertTrue(mda['not_changed'])
        product_list = {'common': {'metadata_aliases':
                                   {'platform_name': {'noaa15': 'NOAA-15'},
                                    'not_in_mda': {'something': 'other'}}}}
        job = {'input_mda': mda, 'product_list': product_list}
        metadata_alias(job)
        mda = job['input_mda']
        self.assertEqual(mda['platform_name'], 'NOAA-15')
        self.assertTrue(mda['not_changed'])
        self.assertTrue('not_in_mda' not in mda)
=======
class TestGetPluginConf(unittest.TestCase):

    def test_get_plugin_conf(self):
        from trollflow2 import _get_plugin_conf
        conf = {"common": {"val1": "foo1"},
                "product_list": {"val2": "bar2"}}
        path = "/product_list"
        defaults = {"val1": "foo0", "val2": "bar0", "val3": "baz0"}
        res = _get_plugin_conf(conf, path, defaults)
        self.assertTrue("val1" in res)
        self.assertTrue("val2" in res)
        self.assertTrue("val3" in res)
        self.assertEqual(res["val1"], "foo1")
        self.assertEqual(res["val2"], "bar2")
        self.assertEqual(res["val3"], "baz0")
>>>>>>> d1eb1fb9


def suite():
    """The test suite for test_writers."""
    loader = unittest.TestLoader()
    my_suite = unittest.TestSuite()
    my_suite.addTest(loader.loadTestsFromTestCase(TestProdList))
    my_suite.addTest(loader.loadTestsFromTestCase(TestSaveDatasets))
    my_suite.addTest(loader.loadTestsFromTestCase(TestConfigValue))
    my_suite.addTest(loader.loadTestsFromTestCase(TestCreateScene))
    my_suite.addTest(loader.loadTestsFromTestCase(TestLoadComposites))
    my_suite.addTest(loader.loadTestsFromTestCase(TestResample))
    my_suite.addTest(loader.loadTestsFromTestCase(TestCovers))
<<<<<<< HEAD
    my_suite.addTest(loader.loadTestsFromTestCase(TestMetadataAlias))
=======
    my_suite.addTest(loader.loadTestsFromTestCase(TestGetPluginConf))
>>>>>>> d1eb1fb9

    return my_suite


if __name__ == '__main__':
    unittest.main()<|MERGE_RESOLUTION|>--- conflicted
+++ resolved
@@ -334,7 +334,6 @@
         area_coverage.assert_called_with(6)
 
 
-<<<<<<< HEAD
 class TestMetadataAlias(unittest.TestCase):
 
     def test_metadata_alias(self):
@@ -355,7 +354,8 @@
         self.assertEqual(mda['platform_name'], 'NOAA-15')
         self.assertTrue(mda['not_changed'])
         self.assertTrue('not_in_mda' not in mda)
-=======
+
+
 class TestGetPluginConf(unittest.TestCase):
 
     def test_get_plugin_conf(self):
@@ -371,7 +371,6 @@
         self.assertEqual(res["val1"], "foo1")
         self.assertEqual(res["val2"], "bar2")
         self.assertEqual(res["val3"], "baz0")
->>>>>>> d1eb1fb9
 
 
 def suite():
@@ -385,11 +384,8 @@
     my_suite.addTest(loader.loadTestsFromTestCase(TestLoadComposites))
     my_suite.addTest(loader.loadTestsFromTestCase(TestResample))
     my_suite.addTest(loader.loadTestsFromTestCase(TestCovers))
-<<<<<<< HEAD
     my_suite.addTest(loader.loadTestsFromTestCase(TestMetadataAlias))
-=======
     my_suite.addTest(loader.loadTestsFromTestCase(TestGetPluginConf))
->>>>>>> d1eb1fb9
 
     return my_suite
 
