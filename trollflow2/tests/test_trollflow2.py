#!/usr/bin/env python
# -*- coding: utf-8 -*-
#
# Copyright (c) 2019 Pytroll developers
#
# Author(s):
#
#   Martin Raspaud <martin.raspaud@smhi.se>
#   Panu Lahtinen <pnuu+git@iki.fi>
#
# This program is free software: you can redistribute it and/or modify
# it under the terms of the GNU General Public License as published by
# the Free Software Foundation, either version 3 of the License, or
# (at your option) any later version.
#
# This program is distributed in the hope that it will be useful,
# but WITHOUT ANY WARRANTY; without even the implied warranty of
# MERCHANTABILITY or FITNESS FOR A PARTICULAR PURPOSE.  See the
# GNU General Public License for more details.
#
# You should have received a copy of the GNU General Public License
# along with this program.  If not, see <http://www.gnu.org/licenses/>
"""Test plugins."""

import datetime as dt
import logging
import os
import unittest
import copy
from unittest import mock
from functools import partial

import pytest
from pyresample.geometry import DynamicAreaDefinition

from trollflow2.tests.utils import TestCase
from trollflow2.launcher import read_config


yaml_test1 = """
product_list:
  something: foo
  aggregate:
    x: 2
    y: 2
  min_coverage: 5.0
  areas:
      euron1:
        areaname: euron1_in_fname
        min_coverage: 20.0
        products:
          cloud_top_height:
            productname: cloud_top_height_in_fname
            output_dir: /tmp/satdmz/pps/www/latest_2018/
            formats:
              - format: png
                writer: simple_image
              - format: jpg
                writer: simple_image
                fill_value: 0
            fname_pattern: "{platform_name:s}_{start_time:%Y%m%d_%H%M}_{areaname:s}_ctth_static.{format}"

      germ:
        areaname: germ_in_fname
        fname_pattern: "{start_time:%Y%m%d_%H%M}_{areaname:s}_{productname}.{format}"
        products:
          cloudtype:
            productname: cloudtype_in_fname
            output_dir: /tmp/satdmz/pps/www/latest_2018/
            formats:
              - format: png
                writer: simple_image

      omerc_bb:
        areaname: omerc_bb
        output_dir: /tmp
        products:
          ct:
            productname: ct
            formats:
              - format: nc
                writer: cf
          cloud_top_height:
            productname: cloud_top_height
            formats:
              - format: tif
                writer: geotiff
"""

yaml_test_publish = """
product_list:
  something: foo
  min_coverage: 5.0
  publish_topic: /raster/
  extra_metadata:
    processing_center: SMHI
  areas:
      euron1:
        areaname: euron1_in_fname
        min_coverage: 20.0
        products:
          cloud_top_height:
            productname: cloud_top_height_in_fname
            output_dir: /tmp/satdmz/pps/www/latest_2018/
            formats:
              - format: png
                writer: simple_image
                filename: /tmp/satdmz/pps/www/latest_2018/NOAA-15_20190217_0600_euron1_in_fname_ctth_static.png
                dispatch:
                  - hostname: ftp.important_client.com
                    scheme: ftp
                    path: "/somewhere/{platform_name:s}_{start_time:%Y%m%d_%H%M}_{areaname:s}_ctth_static.{format}"
              - format: jpg
                writer: simple_image
                fill_value: 0
                filename: /tmp/satdmz/pps/www/latest_2018/NOAA-15_20190217_0600_euron1_in_fname_ctth_static.jpg
            fname_pattern: "{platform_name:s}_{start_time:%Y%m%d_%H%M}_{areaname:s}_ctth_static.{format}"

      germ:
        areaname: germ_in_fname
        fname_pattern: "{start_time:%Y%m%d_%H%M}_{areaname:s}_{productname}.{format}"
        products:
          cloudtype:
            productname: cloudtype_in_fname
            output_dir: /tmp/satdmz/pps/www/latest_2018/
            formats:
              - format: png
                writer: simple_image
                filename: /tmp/satdmz/pps/www/latest_2018/NOAA-15_20190217_0600_germ_in_fname_ct.png

      omerc_bb:
        areaname: omerc_bb
        output_dir: /tmp
        products:
          ct:
            productname: ct
            formats:
              - format: nc
                writer: cf
                filename: /tmp/satdmz/pps/www/latest_2018/NOAA-15_20190217_0600_omerc_bb_in_fname_ct.png
          cloud_top_height:
            productname: cloud_top_height
            formats:
              - format: tif
                writer: geotiff
                filename: /tmp/satdmz/pps/www/latest_2018/NOAA-15_20190217_0600_omerc_bb_in_fname_ctth.png
      null:
          areaname: satproj
          fname_pattern: "{start_time:%Y%m%d_%H%M}_{areaname:s}_{productname}.{format}"
          output_dir: /tmp
          products:
            ("chl_nn", "chl_oc4me", "trsp", "tsm_nn", "iop_nn", "mask", "latitude", "longitude"):
              min_sunlight_coverage: 10
              productname: sat_coast
              publish_topic: /nc/2C/olcil2
              formats:
                - format: nc
                  writer: cf
                  encoding:
                    latitude: {'dtype': 'int32', 'scale_factor': 1.0e-6, '_FillValue': -200000000, 'zlib': true}
                    longitude: {'dtype': 'int32', 'scale_factor': 1.0e-6, '_FillValue': -200000000, 'zlib': true}
"""

yaml_test3 = """
product_list:
  something: foo
  min_coverage: 5.0
  areas:
      euron1:
        areaname: euron1_in_fname
        min_coverage: 20.0
        products:
          green_snow:
            productname: green_snow
            formats:
              - format: tif
                writer: geotiff
"""

yaml_test_save = """
product_list:
  output_dir: &output_dir
    /tmp/satnfs/polar_out/pps2018/direct_readout/
  publish_topic: /NWC-CF/L3
  use_extern_calib: false
  fname_pattern: &fname
    "{platform_name}_{start_time:%Y%m%d_%H%M}_{areaname}_{productname}.{format}"
  formats: &formats
    - format: tif
      writer: geotiff
    - format: nc
      writer: cf
  areas:
      euron1:
        areaname: euron1_in_fname
        min_coverage: 20.0
        products:
          cloud_top_height:
            productname: cloud_top_height_in_fname
            output_dir: /tmp/satdmz/pps/www/latest_2018/
            formats:
              - format: png
                writer: simple_image
                dispatch:
                  - hostname: ftp.important_client.com
                    scheme: ftp
                    path: "/somewhere/{platform_name:s}_{start_time:%Y%m%d_%H%M}_{areaname:s}_ctth_static.{format}"
              - format: jpg
                writer: simple_image
                fill_value: 0
            fname_pattern: "{platform_name:s}_{start_time:%Y%m%d_%H%M}_{areaname:s}_ctth_static.{format}"
          ("ct", "ctth"):
            productname: ct_and_ctth
            output_dir: /tmp/satdmz/pps/www/latest_2018/
            formats:
              - format: nc
                writer: cf

      germ:
        areaname: germ_in_fname
        use_tmp_file: True
        fname_pattern: "{start_time:%Y%m%d_%H%M}_{areaname:s}_{productname}.{format}"
        products:
          cloudtype:
            productname: cloudtype_in_fname
            output_dir: /tmp/satdmz/pps/www/latest_2018/{orig_platform_name}/
            formats:
              - format: png
                writer: simple_image

      omerc_bb:
        areaname: omerc_bb
        output_dir: /tmp
        products:
          ct:
            productname: ct
            formats:
              - format: nc
                writer: cf
          cloud_top_height:
            productname: cloud_top_height
            resolution: 500
            formats:
              - format: tif
                writer: geotiff
"""

yaml_test_null_area = """
product_list:
  areas:
      null:
        areaname: foo
        products:
          cloud_top_height:
            productname: ctth
            output_dir: /tmp/
            formats:
              - format: png
                writer: simple_image
            fname_pattern: "{platform_name:s}_{start_time:%Y%m%d_%H%M}_{areaname:s}_ctth_static.{format}"
"""

input_mda = {'orig_platform_name': 'noaa15', 'orbit_number': 7993,
             'start_time': dt.datetime(2019, 2, 17, 6, 0, 11, 100000), 'stfrac': 1,
             'end_time': dt.datetime(2019, 2, 17, 6, 15, 10, 400000), 'etfrac': 4, 'status': 'OK',
             'format': 'CF', 'data_processing_level': '2', 'orbit': 7993, 'module': 'ppsMakePhysiography',
             'platform_name': 'NOAA-15', 'pps_version': 'v2018', 'file_was_already_processed': False,
             'dataset': [{'uri': '/home/a001673/data/satellite/test_trollflow2/S_NWC_CMA_noaa15_07993_20190217T0600111Z_20190217T0615104Z.nc',  # noqa
                          'uid': 'S_NWC_CMA_noaa15_07993_20190217T0600111Z_20190217T0615104Z.nc'},
                         {'uri': '/home/a001673/data/satellite/test_trollflow2/S_NWC_CTTH_noaa15_07993_20190217T0600111Z_20190217T0615104Z.nc',  # noqa
                          'uid': 'S_NWC_CTTH_noaa15_07993_20190217T0600111Z_20190217T0615104Z.nc'},
                         {'uri': '/home/a001673/data/satellite/test_trollflow2/S_NWC_CT_noaa15_07993_20190217T0600111Z_20190217T0615104Z.nc',  # noqa
                          'uid': 'S_NWC_CT_noaa15_07993_20190217T0600111Z_20190217T0615104Z.nc'}],
             'sensor': ['avhrr']}

YAML_FILE_PUBLISHER = """
!!python/object:trollflow2.plugins.FilePublisher {port: 40002, nameservers: [localhost]}
"""

SCENE_START_TIME = dt.datetime.utcnow()
SCENE_END_TIME = SCENE_START_TIME + dt.timedelta(minutes=15)
JOB_INPUT_MDA_START_TIME = SCENE_START_TIME + dt.timedelta(seconds=10)


class TestSaveDatasets(TestCase):
    """Test case for saving datasets."""

    def test_prepared_filename(self):
        """Test the `prepared_filename` context."""
        from trollflow2.plugins import prepared_filename
        tst_file = 'hi.png'

        renames = {}
        fmat = {'fname_pattern': tst_file}
        with prepared_filename(fmat, renames) as filename:
            pass
        self.assertEqual(filename, tst_file)
        self.assertEqual(len(renames), 0)

        renames = {}
        fmat = {'use_tmp_file': False, 'fname_pattern': tst_file}
        with prepared_filename(fmat, renames) as filename:
            pass
        self.assertEqual(filename, tst_file)
        self.assertEqual(len(renames), 0)

        renames = {}
        fmat = {'use_tmp_file': True, 'fname_pattern': tst_file}
        with prepared_filename(fmat, renames) as filename:
            pass
        self.assertTrue(filename.startswith, 'tmp')
        self.assertEqual(len(renames), 1)
        self.assertEqual(list(renames.values())[0], tst_file)

        renames = {}
        fmat = {'use_tmp_file': True, 'fname_pattern': tst_file}
        try:
            with prepared_filename(fmat, renames) as filename:
                raise KeyError('Oh no!')
        except KeyError:
            pass
        self.assertTrue(filename.startswith, 'tmp')
        self.assertEqual(len(renames), 0)

        tst_dir = os.path.normpath('/tmp/bleh')
        renames = {}
        fmat = {'use_tmp_file': True, 'fname_pattern': tst_file, 'output_dir': tst_dir}
        with prepared_filename(fmat, renames) as filename:
            pass
        self.assertTrue(filename.startswith, 'tmp')
        self.assertEqual(len(renames), 1)
        self.assertEqual(list(renames.values())[0], os.path.join(tst_dir, tst_file))

        self.assertTrue(os.path.exists(tst_dir))
        os.rmdir(tst_dir)

    def test_prepare_filename_and_directory(self):
        """Test filename composition and directory creation."""
        from trollflow2.plugins import _prepare_filename_and_directory
        tst_file = 'goes_{name}.png'
        tst_dir = os.path.normpath('/tmp/bleh/{service}')
        fmat = {'use_tmp_file': True, 'fname_pattern': tst_file, 'output_dir': tst_dir,
                'name': 'mooh', 'service': 'cow'}
        directory, filename = _prepare_filename_and_directory(fmat)
        self.assertEqual(filename, os.path.normpath('/tmp/bleh/cow/goes_mooh.png'))
        self.assertTrue(os.path.exists(directory))
        os.rmdir(directory)

    def test_get_temp_filename(self):
        """Test temp filename generation."""
        from trollflow2.plugins import _get_temp_filename

        # Test uniqueness
        class FakeFO():
            def __init__(self, name):
                self.name = name

            def close(self):
                pass

        tst_dir = ''
        with mock.patch('trollflow2.plugins.NamedTemporaryFile') as ntf:
            ntf.side_effect = [FakeFO('cu'), FakeFO('cu'), FakeFO('mb'), FakeFO('er')]
            names = []
            for _i_ in range(3):
                names.append(_get_temp_filename(tst_dir, names))
            self.assertEqual(''.join(names), 'cumber')

    def test_save_datasets(self):
        """Test saving datasets."""
        self.maxDiff = None
        from trollflow2.plugins import save_datasets, DEFAULT

        the_queue = mock.MagicMock()
        job = _create_job_for_save_datasets()
        job['produced_files'] = the_queue
        with mock.patch('trollflow2.plugins.compute_writer_results'),\
                mock.patch('trollflow2.plugins.DataQuery') as dsid,\
                mock.patch('os.rename') as rename:
            save_datasets(job)
            expected_sd = [mock.call(dsid.return_value, compute=False,
                                     filename=os.path.join('/tmp', 'satdmz', 'pps', 'www', 'latest_2018',
                                                           'NOAA-15_20190217_0600_euron1_in_fname_ctth_static.png'),
                                     format='png', writer='simple_image'),
                           mock.call(dsid.return_value, compute=False,
                                     filename=os.path.join('/tmp', 'satdmz', 'pps', 'www', 'latest_2018',
                                                           'NOAA-15_20190217_0600_euron1_in_fname_ctth_static.jpg'),
                                     fill_value=0, format='jpg', writer='simple_image'),
                           mock.call(dsid.return_value, compute=False,
                                     filename=os.path.join('/tmp', 'NOAA-15_20190217_0600_omerc_bb_ct.nc'),
                                     format='nc', writer='cf'),
                           mock.call(dsid.return_value, compute=False,
                                     filename=os.path.join('/tmp',
                                                           'NOAA-15_20190217_0600_omerc_bb_cloud_top_height.tif'),
                                     format='tif', writer='geotiff')
                           ]
            expected_sds = [mock.call(datasets=[dsid.return_value, dsid.return_value], compute=False,
                                      filename=os.path.join('/tmp', 'satdmz', 'pps', 'www', 'latest_2018',
                                                            'NOAA-15_20190217_0600_euron1_in_fname_ct_and_ctth.nc'),
                                      writer='cf')]
            expected_dsid = [mock.call(name='cloud_top_height', resolution=DEFAULT, modifiers=DEFAULT),
                             mock.call(name='cloud_top_height', resolution=DEFAULT, modifiers=DEFAULT),
                             mock.call(name='ct', resolution=DEFAULT, modifiers=DEFAULT),
                             mock.call(name='ctth', resolution=DEFAULT, modifiers=DEFAULT),
                             mock.call(name='cloudtype', resolution=DEFAULT, modifiers=DEFAULT),
                             mock.call(name='ct', resolution=DEFAULT, modifiers=DEFAULT),
                             mock.call(name='cloud_top_height', resolution=500, modifiers=DEFAULT)
                             ]

            sd_calls = (job['resampled_scenes']['euron1'].save_dataset.mock_calls
                        + job['resampled_scenes']['omerc_bb'].save_dataset.mock_calls)
            for sd, esd in zip(sd_calls, expected_sd):
                self.assertEqual(sd, esd)
            sds_calls = job['resampled_scenes']['euron1'].save_datasets.mock_calls
            for sds, esds in zip(sds_calls, expected_sds):
                self.assertDictEqual(sds[2], esds[2])
            args, kwargs = job['resampled_scenes']['germ'].save_dataset.call_args_list[0]
            self.assertTrue(os.path.basename(kwargs['filename']).startswith('tmp'))
            for ds, eds in zip(dsid.mock_calls, expected_dsid):
                self.assertEqual(ds, eds)
            rename.assert_called_once()

        dexpected = {
            'output_dir': '/tmp/satnfs/polar_out/pps2018/direct_readout/',
            'publish_topic': '/NWC-CF/L3',
            'use_extern_calib': False,
            'fname_pattern': "{platform_name}_{start_time:%Y%m%d_%H%M}_{areaname}_{productname}.{format}",
            'formats': [
                {
                    'format': 'tif',
                    'writer': 'geotiff'
                },
                {
                    'format': 'nc',
                    'writer': 'cf'
                }],
            'areas': {
                'euron1': {
                    'areaname': 'euron1_in_fname',
                    'min_coverage': 20.0,
                    'products': {
                        'cloud_top_height': {
                            'fname_pattern': '{platform_name:s}_{start_time:%Y%m%d_%H%M}_{areaname:s}_ctth_static.{format}',  # noqa
                            'formats':
                            [{
                                'filename': '/tmp/satdmz/pps/www/latest_2018/NOAA-15_20190217_0600_euron1_in_fname_ctth_static.png',  # noqa
                                'format': 'png',
                                'writer': 'simple_image',
                                'dispatch': [{
                                    'hostname': 'ftp.important_client.com',
                                    'scheme': 'ftp',
                                    'path': '/somewhere/{platform_name:s}_{start_time:%Y%m%d_%H%M}_{areaname:s}_ctth_static.{format}',  # noqa
                                 }],
                             },
                             {
                                 'filename':
                                 '/tmp/satdmz/pps/www/latest_2018/NOAA-15_20190217_0600_euron1_in_fname_ctth_static.jpg',  # noqa
                                 'fill_value':
                                 0,
                                 'format':
                                 'jpg',
                                 'writer':
                                 'simple_image'
                             }],
                            'output_dir':
                            '/tmp/satdmz/pps/www/latest_2018/',
                            'productname':
                            'cloud_top_height_in_fname'
                        },
                        ('ct', 'ctth'): {
                            'formats':
                            [{
                                'filename': '/tmp/satdmz/pps/www/latest_2018/NOAA-15_20190217_0600_euron1_in_fname_ct_and_ctth.nc',  # noqa
                                'format': 'nc',
                                'writer': 'cf'
                            }],
                            'output_dir': '/tmp/satdmz/pps/www/latest_2018/',
                            'productname': 'ct_and_ctth'
                        },
                    }
                },
                'germ': {
                    'areaname':
                    'germ_in_fname',
                    'use_tmp_file':
                    True,
                    'fname_pattern':
                    '{start_time:%Y%m%d_%H%M}_{areaname:s}_{productname}.{format}',
                    'products': {
                        'cloudtype': {
                            'formats': [{
                                'filename':
                                '/tmp/satdmz/pps/www/latest_2018/noaa15/20190217_0600_germ_in_fname_cloudtype_in_fname.png',  # noqa
                                'format':
                                'png',
                                'writer':
                                'simple_image'
                            }],
                            'output_dir':
                            '/tmp/satdmz/pps/www/latest_2018/{orig_platform_name}/',
                            'productname':
                            'cloudtype_in_fname'
                        }
                    }
                },
                'omerc_bb': {
                    'areaname': 'omerc_bb',
                    'output_dir': '/tmp',
                    'products': {
                        'cloud_top_height': {
                            'formats': [{
                                'filename':
                                '/tmp/NOAA-15_20190217_0600_omerc_bb_cloud_top_height.tif',
                                'format':
                                'tif',
                                'writer':
                                'geotiff'
                            }],
                            'productname':
                            'cloud_top_height',
                            'resolution':
                            500
                        },
                        'ct': {
                            'formats': [{
                                'filename':
                                '/tmp/NOAA-15_20190217_0600_omerc_bb_ct.nc',
                                'format':
                                'nc',
                                'writer':
                                'cf'
                            }],
                            'productname':
                            'ct'
                        }
                    }
                }
            }
        }
        self.assertDictEqual(dexpected, job['product_list']['product_list'])

        filenames = ['/tmp/satdmz/pps/www/latest_2018/NOAA-15_20190217_0600_euron1_in_fname_ctth_static.png',
                     '/tmp/satdmz/pps/www/latest_2018/NOAA-15_20190217_0600_euron1_in_fname_ctth_static.jpg',
                     '/tmp/satdmz/pps/www/latest_2018/NOAA-15_20190217_0600_euron1_in_fname_ct_and_ctth.nc',
                     '/tmp/satdmz/pps/www/latest_2018/noaa15/20190217_0600_germ_in_fname_cloudtype_in_fname.png',
                     '/tmp/NOAA-15_20190217_0600_omerc_bb_ct.nc',
                     '/tmp/NOAA-15_20190217_0600_omerc_bb_cloud_top_height.tif']
        for fname, efname in zip(the_queue.put.mock_calls, filenames):
            self.assertEqual(fname, mock.call(efname))

    def test_save_datasets_eager(self):
        """Test saving datasets in eager manner."""
        from trollflow2.plugins import save_datasets

        job = _create_job_for_save_datasets()
        job['product_list']['product_list']['eager_writing'] = True
        with mock.patch('trollflow2.plugins.compute_writer_results') as compute_writer_results,\
                mock.patch('trollflow2.plugins.DataQuery'),\
                mock.patch('os.rename'):
            save_datasets(job)
            sd_calls = (job['resampled_scenes']['euron1'].save_dataset.mock_calls
                        + job['resampled_scenes']['omerc_bb'].save_dataset.mock_calls)
            for sd in sd_calls:
                assert "compute=True" in str(sd)
            sds_calls = job['resampled_scenes']['euron1'].save_datasets.mock_calls
            for sds in sds_calls:
                assert "compute=True" in str(sds)
            compute_writer_results.assert_not_called()

    def test_pop_unknown_args(self):
<<<<<<< HEAD
        """Test removing unknown arguments."""
=======
        """Test pop unknown kwargs."""
>>>>>>> 3ae88057
        from trollflow2.plugins import save_datasets
        job = _create_job_for_save_datasets()

        product_list = {
            "fname_pattern": "name.tif",
            "use_tmp_file": True,
            "staging_zone": "értékesítési szakember",
            "areas": {
                "euron1": {
                    "products": {
                        "IR_108": {
                            "productname": "IR108",
                            "formats": [
                                {"writer": "ninjogeotiff",
                                 "ChannelID": 0,
                                 "DataType": 0,
                                 "PhysicUnit": "no",
                                 "PhysicValue": "yes",
                                 "SatelliteNameID": 0,
                                 "output_dir": "örülök, hogy megismerhetem",
                                 "fname_pattern": "viszontlátásra",
                                 "dispatch": {},
                                 "use_tmp_file": False,
                                 "staging_zone": "értékesítési szakember",
                                 }
                            ]
                        }
                    }
                }
            }
        }
        job["product_list"] = {"product_list": product_list}

        with mock.patch('trollflow2.plugins.compute_writer_results'), \
                mock.patch("os.rename"):
            save_datasets(job)

        assert "PhysicUnit" in job["resampled_scenes"]["euron1"].mock_calls[0].kwargs.keys()
        for absent in {"use_tmp_file", "staging_zone", "output_dir",
                       "fname_pattern", "dispatch"}:
            assert absent not in job["resampled_scenes"]["euron1"].mock_calls[0].kwargs.keys()


def _create_job_for_save_datasets():
    from yaml import UnsafeLoader
    job = {}
    job['input_mda'] = input_mda
    job['product_list'] = {
        'product_list': read_config(raw_string=yaml_test_save, Loader=UnsafeLoader)['product_list'],
    }
    job['resampled_scenes'] = {}
    job['produced_files'] = mock.Mock()
    for area in job['product_list']['product_list']['areas']:
        job['resampled_scenes'][area] = mock.Mock()
    return job


def test_use_staging_zone_no_tmpfile():
    """Test `prepared_filename` context with staging zone.

    Test that when staging_zone is set, the output file is created in this
    directory first, before being moved to output_dir.
    """
    from trollflow2.plugins import prepared_filename
    tst_file = "trappedinaunittest.tif"

    renames = {}
    fmat = {"use_tmp_file": False, "fname_pattern": tst_file,
            "staging_zone": "/dummy/abcd"}
    with prepared_filename(fmat, renames) as filename:
        pass
    assert filename != tst_file
    assert filename.endswith(tst_file)
    assert len(renames) == 1
    assert next(iter(renames.values())) == tst_file
    assert next(iter(renames.keys())).startswith("/dummy/abcd/")


def test_use_staging_zone_tmpfile(tmp_path):
    """Test `prepared_filename` context with staging zone and tmpfile.

    Test that when both staging zone and tmpfile are set, an output file
    with a temporary name is created in the staging zone directory.
    """
    from trollflow2.plugins import prepared_filename
    tst_file = "stilltrappedinaunittest.tif"

    renames = {}
    fmat = {"use_tmp_file": True, "fname_pattern": tst_file,
            "staging_zone": os.fspath(tmp_path)}
    with prepared_filename(fmat, renames) as filename:
        pass
    assert filename != tst_file
    assert not filename.endswith(tst_file)
    assert len(renames) == 1
    assert next(iter(renames.values())) == tst_file
    assert next(iter(renames.keys())).startswith(os.fspath(tmp_path))


class TestCreateScene(TestCase):
    """Test case for creating a scene."""

    def test_create_scene(self):
        """Test making a scene."""
        from trollflow2.plugins import create_scene
        from satpy.version import version as satpy_version
        if not isinstance(satpy_version, str):
            # trollflow2 mocks all missing imports
            import trollflow2.plugins
            trollflow2.plugins.satpy_version = satpy_version = "0.26.0"
        with mock.patch("trollflow2.plugins.Scene", autospec=True) as scene:
            scene.return_value = "foo"
            job = {"input_filenames": "bar", "product_list": {}}
            create_scene(job)
            self.assertEqual(job["scene"], "foo")
            if satpy_version <= "0.25.1":
                scene.assert_called_with(filenames='bar', reader=None,
                                         reader_kwargs=None, ppp_config_dir=None)
            else:
                scene.assert_called_with(filenames='bar', reader=None,
                                         reader_kwargs=None)
            job = {"input_filenames": "bar",
                   "product_list": {"product_list": {"reader": "baz"}}}
            create_scene(job)
            if satpy_version <= "0.25.1":
                scene.assert_called_with(filenames='bar', reader='baz',
                                         reader_kwargs=None, ppp_config_dir=None)
            else:
                scene.assert_called_with(filenames='bar', reader='baz',
                                         reader_kwargs=None)


class TestLoadComposites(TestCase):
    """Test case for loading composites."""

    def setUp(self):
        """Set up the test case."""
        super().setUp()
        from yaml import UnsafeLoader
        self.product_list = read_config(raw_string=yaml_test1, Loader=UnsafeLoader)

    def test_load_composites(self):
        """Test loading composites."""
        from trollflow2.plugins import load_composites, DEFAULT
        scn = _get_mocked_scene_with_properties()
        job = {"product_list": self.product_list, "scene": scn}
        load_composites(job)
        scn.load.assert_called_with({'ct', 'cloudtype', 'cloud_top_height'}, resolution=DEFAULT, generate=False)

    def test_load_composites_with_config(self):
        """Test loading composites with a config."""
        from trollflow2.plugins import load_composites
        scn = _get_mocked_scene_with_properties()
        self.product_list['product_list']['resolution'] = 1000
        self.product_list['product_list']['delay_composites'] = False
        job = {"product_list": self.product_list, "scene": scn}
        load_composites(job)
        scn.load.assert_called_with({'ct', 'cloudtype', 'cloud_top_height'}, resolution=1000, generate=True)

    def test_load_composites_with_different_resolutions(self):
        """Test loading composites with different resolutions."""
        from trollflow2.plugins import load_composites
        scn = _get_mocked_scene_with_properties()
        self.product_list['product_list']['resolution'] = 1000
        self.product_list['product_list']['areas']['euron1']['resolution'] = 500
        self.product_list['product_list']['delay_composites'] = False
        job = {"product_list": self.product_list, "scene": scn}
        load_composites(job)
        scn.load.assert_any_call({'cloudtype', 'ct', 'cloud_top_height'}, resolution=1000, generate=True)
        scn.load.assert_any_call({'cloud_top_height'}, resolution=500, generate=True)


class TestAggregate(TestCase):
    """Test case for aggregating."""

    def setUp(self):
        """Set up the test case."""
        super().setUp()
        from yaml import UnsafeLoader
        self.product_list = read_config(raw_string=yaml_test1, Loader=UnsafeLoader)

    def test_aggregate_returns_aggregated_scene(self):
        """Test aggregating."""
        from trollflow2.plugins import aggregate
        scn = _get_mocked_scene_with_properties()
        assert 'aggregate' in self.product_list['product_list']
        job = {"scene": scn, "product_list": self.product_list}
        aggregate(job)
        assert job['scene'] is scn.aggregate.return_value

    def test_aggregate_is_called_with_right_params(self):
        """Test aggregating."""
        from trollflow2.plugins import aggregate
        scn = _get_mocked_scene_with_properties()
        assert 'aggregate' in self.product_list['product_list']
        self.product_list['product_list']['aggregate'] = dict(x=4, y=4)
        job = {"scene": scn, "product_list": self.product_list}
        aggregate(job)
        scn.aggregate.assert_called_once_with(x=4, y=4)

    def test_aggregate_returns_original_scene_when_not_needed(self):
        """Test aggregating."""
        from trollflow2.plugins import aggregate
        scn = _get_mocked_scene_with_properties()
        del self.product_list['product_list']['aggregate']
        job = {"scene": scn, "product_list": self.product_list}
        aggregate(job)
        assert job['scene'] is scn


class TestResample(TestCase):
    """Test case for resampling."""

    def setUp(self):
        """Set up the test case."""
        super().setUp()
        from yaml import UnsafeLoader
        self.product_list = read_config(raw_string=yaml_test1, Loader=UnsafeLoader)

    def test_resample(self):
        """Test resampling."""
        from trollflow2.plugins import resample
        scn = _get_mocked_scene_with_properties()
        scn.resample.return_value = "foo"
        job = {"scene": scn, "product_list": self.product_list}
        resample(job)
        self.assertTrue(mock.call('omerc_bb',
                                  radius_of_influence=None,
                                  resampler="nearest",
                                  reduce_data=True,
                                  cache_dir=None,
                                  mask_area=False,
                                  epsilon=0.0) in
                        scn.resample.mock_calls)
        self.assertTrue(mock.call('germ',
                                  radius_of_influence=None,
                                  resampler="nearest",
                                  reduce_data=True,
                                  cache_dir=None,
                                  mask_area=False,
                                  epsilon=0.0) in
                        scn.resample.mock_calls)
        self.assertTrue(mock.call('euron1',
                                  radius_of_influence=None,
                                  resampler="nearest",
                                  reduce_data=True,
                                  cache_dir=None,
                                  mask_area=False,
                                  epsilon=0.0) in
                        scn.resample.mock_calls)
        self.assertTrue("resampled_scenes" in job)
        for area in ["omerc_bb", "germ", "euron1"]:
            self.assertTrue(area in job["resampled_scenes"])
            self.assertTrue(job["resampled_scenes"][area] == "foo")

        prod_list = self.product_list.copy()
        prod_list["common"] = {"resampler": "bilinear"}
        prod_list["product_list"]['areas']["euron1"]["reduce_data"] = False
        job = {"product_list": prod_list, "scene": scn}
        resample(job)
        self.assertTrue(mock.call('euron1',
                                  radius_of_influence=None,
                                  resampler="bilinear",
                                  reduce_data=False,
                                  cache_dir=None,
                                  mask_area=False,
                                  epsilon=0.0) in
                        scn.resample.mock_calls)

    def test_resample_satproj(self):
        """Test keeping the satellite projection."""
        from trollflow2.plugins import resample
        scn = mock.MagicMock()
        scn.resample.return_value = "foo"
        job = {"scene": scn, "product_list": self.product_list.copy()}
        job['product_list']['product_list']['areas']['None'] = job['product_list']['product_list']['areas']['germ']
        del job['product_list']['product_list']['areas']['germ']
        resample(job)
        self.assertTrue(mock.call('omerc_bb',
                                  radius_of_influence=None,
                                  resampler="nearest",
                                  reduce_data=True,
                                  cache_dir=None,
                                  mask_area=False,
                                  epsilon=0.0) in
                        scn.resample.mock_calls)
        self.assertTrue(mock.call('euron1',
                                  radius_of_influence=None,
                                  resampler="nearest",
                                  reduce_data=True,
                                  cache_dir=None,
                                  mask_area=False,
                                  epsilon=0.0) in
                        scn.resample.mock_calls)
        self.assertTrue(job['resampled_scenes']['None'] is scn)
        self.assertTrue("resampled_scenes" in job)
        for area in ["omerc_bb", "euron1"]:
            self.assertTrue(area in job["resampled_scenes"])
            self.assertTrue(job["resampled_scenes"][area] == "foo")

    def test_minmax_area(self):
        """Test the min and max areas."""
        from trollflow2.plugins import resample
        scn = _get_mocked_scene_with_properties()
        scn.resample.return_value = "foo"
        product_list = self.product_list.copy()
        product_list['product_list']['areas']['None'] = product_list['product_list']['areas']['germ']
        product_list['product_list']['areas']['None']['use_min_area'] = True
        del product_list['product_list']['areas']['germ']
        del product_list['product_list']['areas']['omerc_bb']
        del product_list['product_list']['areas']['euron1']
        job = {"scene": scn, "product_list": product_list.copy()}
        resample(job)
        self.assertTrue(mock.call(scn.min_area(),
                                  radius_of_influence=None,
                                  resampler="nearest",
                                  reduce_data=True,
                                  cache_dir=None,
                                  mask_area=False,
                                  epsilon=0.0) in
                        scn.resample.mock_calls)
        del product_list['product_list']['areas']['None']['use_min_area']
        product_list['product_list']['areas']['None']['use_max_area'] = True
        job = {"scene": scn, "product_list": product_list.copy()}
        resample(job)
        self.assertTrue(mock.call(scn.max_area(),
                                  radius_of_influence=None,
                                  resampler="nearest",
                                  reduce_data=True,
                                  cache_dir=None,
                                  mask_area=False,
                                  epsilon=0.0) in
                        scn.resample.mock_calls)


class TestResampleNullArea(TestCase):
    """Test case for resampling."""

    def setUp(self):
        """Set up the test case."""
        super().setUp()
        from yaml import UnsafeLoader
        self.product_list = read_config(raw_string=yaml_test_null_area, Loader=UnsafeLoader)

    def test_resample_null_area(self):
        """Test handling a `None` area in resampling."""
        from trollflow2.plugins import resample
        scn = _get_mocked_scene_with_properties()
        product_list = self.product_list.copy()
        job = {"scene": scn, "product_list": product_list.copy()}
        # The composites have been generated
        scn.keys.return_value = ['abc']
        scn.wishlist = {'abc'}
        resample(job)
        scn.load.assert_not_called()
        # The composites have not been generated
        scn.keys.return_value = ['a', 'b', 'c']
        scn.wishlist = {'abc'}
        resample(job)
        self.assertTrue(mock.call({'abc'}, generate=True) in
                        scn.load.mock_calls)

    def test_resample_native_null_area(self):
        """Test using `native` resampler with `None` area."""
        from trollflow2.plugins import resample
        scn = _get_mocked_scene_with_properties()
        product_list = self.product_list.copy()
        product_list["common"] = {"resampler": "native"}
        job = {"scene": scn, "product_list": product_list.copy()}
        # The composites have been generated
        scn.keys.return_value = ['abc']
        scn.wishlist = {'abc'}
        resample(job)
        self.assertTrue("resampler='native'" in
                        str(scn.resample.mock_calls))


class TestSunlightCovers(TestCase):
    """Test the sunlight coverage."""

    def setUp(self):
        """Set up the test case."""
        super().setUp()
        from yaml import UnsafeLoader
        self.product_list = read_config(raw_string=yaml_test1, Loader=UnsafeLoader)
        self.input_mda = {"platform_name": "NOAA-15",
                          "sensor": "avhrr-3",
                          "start_time": dt.datetime(2019, 4, 7, 20, 52),
                          "end_time": dt.datetime(2019, 4, 7, 20, 58),
                          }

    def test_coverage(self):
        """Test sunlight coverage."""
        from trollflow2.plugins import _get_sunlight_coverage
        import numpy as np
        with mock.patch('trollflow2.plugins.AreaDefBoundary') as area_def_boundary, \
                mock.patch('trollflow2.plugins.Boundary') as boundary, \
                mock.patch('trollflow2.plugins.get_twilight_poly'), \
                mock.patch('trollflow2.plugins.get_area_def'), \
                mock.patch('trollflow2.plugins.get_geostationary_bounding_box'):

            area_def_boundary.return_value.contour_poly.intersection.return_value.area.return_value = 0.02
            boundary.return_value.contour_poly.intersection.return_value.area.return_value = 0.02
            area_def_boundary.return_value.contour_poly.area.return_value = 0.2
            start_time = dt.datetime(2019, 4, 7, 20, 8)
            adef = mock.MagicMock(proj_dict={'proj': 'stere'})
            res = _get_sunlight_coverage(adef, start_time)
            np.testing.assert_allclose(res, 0.1)
            boundary.assert_not_called()
            adef = mock.MagicMock(proj_dict={'proj': 'geos'})
            res = _get_sunlight_coverage(adef, start_time)
            boundary.assert_called()


class TestGetProductAreaDef(TestCase):
    """Test case for finding area definition for a product."""

    def test_get_product_area_def(self):
        """Test _get_product_area_def()."""
        from trollflow2.plugins import _get_product_area_def
        # scn = mock.MagicMock()
        # scn.__getitem__.side_effect = KeyError

        # No area nor product
        scn = dict([])
        job = {'scene': scn}
        area = 'area'
        product = 'product'
        res = _get_product_area_def(job, area, product)
        self.assertIsNone(res)

        # Area not in the scene, take area def from the available first dataset
        adef = mock.MagicMock()
        prod = mock.MagicMock()
        prod.attrs.__getitem__.return_value = adef
        scn['1'] = prod
        job = {'scene': scn}
        res = _get_product_area_def(job, area, product)
        self.assertTrue(res is adef)
        prod.attrs.__getitem__.assert_called_once()

        # Area from the un-resampled scene
        adef = mock.MagicMock()
        prod = mock.MagicMock()
        prod.attrs.__getitem__.return_value = adef
        prod2 = mock.MagicMock()
        prod2.attrs.__getitem__.return_value = None
        scn = {area: prod, '1': prod2}
        job = {'scene': scn}
        res = _get_product_area_def(job, area, product)
        self.assertTrue(res is adef)
        prod.attrs.__getitem__.assert_called_once()
        prod2.attrs.__getitem__.assert_not_called()
        # Product is a tuple
        res = _get_product_area_def(job, area, (product, 'foo'))
        self.assertTrue(res is adef)

        # Area from a resampled scene
        adef = mock.MagicMock()
        prod = mock.MagicMock()
        prod.attrs.__getitem__.return_value = adef
        prod2 = mock.MagicMock()
        prod2.attrs.__getitem__.return_value = None
        scn = {area: prod, '1': prod2}
        job = {'resampled_scenes': {area: scn}}
        res = _get_product_area_def(job, area, product)
        self.assertTrue(res is adef)
        prod.attrs.__getitem__.assert_called_once()
        prod2.attrs.__getitem__.assert_not_called()
        # Product is a tuple
        res = _get_product_area_def(job, area, (product, 'foo'))
        self.assertTrue(res is adef)


class TestCheckSunlightCoverage(TestCase):
    """Test case for sunlight coverage."""

    def setUp(self):
        """Set up the test case."""
        super().setUp()
        from yaml import UnsafeLoader
        self.product_list = read_config(raw_string=yaml_test3, Loader=UnsafeLoader)
        self.input_mda = {"platform_name": "NOAA-15",
                          "sensor": "avhrr-3",
                          "start_time": dt.datetime(2019, 1, 19, 11),
                          "end_time": dt.datetime(2019, 1, 19, 12),
                          'not_changed': True,
                          }

    def test_metadata_is_read_from_scene(self):
        """Test that the scene and message metadata are merged correctly."""
        from trollflow2.plugins import check_sunlight_coverage

        with mock.patch('trollflow2.plugins.Pass') as ts_pass,\
                mock.patch('trollflow2.plugins.get_twilight_poly'),\
                mock.patch('trollflow2.plugins.get_area_def'),\
                mock.patch("trollflow2.plugins._get_sunlight_coverage") as _get_sunlight_coverage:
            _get_sunlight_coverage.return_value = .3
            scene = _get_mocked_scene_with_properties()
            job = {"scene": scene, "product_list": self.product_list.copy(),
                   "input_mda": {"platform_name": "platform"}}
            job['product_list']['product_list']['sunlight_coverage'] = {'min': 10, 'max': 40, 'check_pass': True}
            check_sunlight_coverage(job)
            ts_pass.assert_called_with(job["input_mda"]["platform_name"], scene.start_time, scene.end_time,
                                       instrument=list(scene.sensor_names)[0])

    def test_fully_sunlit_scene_returns_full_coverage(self):
        """Test that a fully sunlit scene returns 100% coverage."""
        from trollflow2.plugins import check_sunlight_coverage
        from pyresample.spherical import SphPolygon
        import numpy as np
        with mock.patch('trollflow2.plugins.Pass') as tst_pass,\
                mock.patch('trollflow2.plugins.get_twilight_poly') as twilight:
            tst_pass.return_value.boundary.contour_poly = SphPolygon(np.array([(0, 0), (0, 90), (45, 0)]))
            twilight.return_value = SphPolygon(np.array([(0, 0), (0, 90), (90, 0)]))
            scene = _get_mocked_scene_with_properties()
            job = {"scene": scene, "product_list": self.product_list.copy(),
                   "input_mda": {"platform_name": "platform"}}
            job['product_list']['product_list']['sunlight_coverage'] = {'min': 10, 'max': 40, 'check_pass': True}
            check_sunlight_coverage(job)
            assert job['product_list']['product_list']['areas']['euron1']['area_sunlight_coverage_percent'] == 100

    def test_product_not_loaded(self):
        """Test that product isn't loaded when sunlight coverage is too low."""
        from trollflow2.plugins import check_sunlight_coverage
        from trollflow2.plugins import metadata_alias
        with mock.patch('trollflow2.plugins.Pass') as ts_pass,\
                mock.patch('trollflow2.plugins.get_twilight_poly'),\
                mock.patch('trollflow2.plugins.get_area_def'),\
                mock.patch("trollflow2.plugins._get_sunlight_coverage") as _get_sunlight_coverage:
            job = {}
            scene = _get_mocked_scene_with_properties()
            job['scene'] = scene
            job['product_list'] = self.product_list.copy()
            job['input_mda'] = self.input_mda.copy()
            metadata_alias(job)

            job['resampled_scenes'] = {}
            for area in job['product_list']['product_list']['areas']:
                job['resampled_scenes'][area] = {}
            # Run without any settings
            check_sunlight_coverage(job)

            _get_sunlight_coverage.assert_not_called()
            ts_pass.assert_not_called()

    def test_sunlight_filter(self):
        """Test that product isn't loaded when sunlight coverage is to low."""
        from trollflow2.plugins import check_sunlight_coverage
        from trollflow2.plugins import metadata_alias
        with mock.patch('trollflow2.plugins.Pass'),\
                mock.patch('trollflow2.plugins.get_twilight_poly'),\
                mock.patch('trollflow2.plugins.get_area_def'),\
                mock.patch("trollflow2.plugins._get_sunlight_coverage") as _get_sunlight_coverage:
            job = {}
            scene = _get_mocked_scene_with_properties()
            job['scene'] = scene
            job['product_list'] = self.product_list.copy()
            job['input_mda'] = self.input_mda.copy()
            metadata_alias(job)

            job['resampled_scenes'] = {}
            for area in job['product_list']['product_list']['areas']:
                job['resampled_scenes'][area] = {}
            job['product_list']['product_list']['sunlight_coverage'] = {'min': 10, 'max': 40}
            green_snow = mock.MagicMock()
            green_snow.name = 'Green Snow Mock'
            job['resampled_scenes']['euron1']['green_snow'] = green_snow
            green_snow.attrs.__getitem__.return_value = 'euron1'
            # Run without any settings
            _get_sunlight_coverage.return_value = .3
            check_sunlight_coverage(job)

            pl_green = job['product_list']['product_list']['areas']['euron1']['products']['green_snow']

            _get_sunlight_coverage.assert_called_once()
            self.assertIn('green_snow', job['product_list']['product_list']['areas']['euron1']['products'])

            _get_sunlight_coverage.return_value = 0
            with self.assertLogs("trollflow2.plugins", level=logging.INFO) as cm:
                check_sunlight_coverage(job)
            self.assertNotIn('green_snow', job['product_list']['product_list']['areas']['euron1']['products'])
            self.assertIn("Not enough sunlight coverage for product "
                          "'green_snow', removed. Needs at least 10.0%, got "
                          "0.0%.", cm.output[0])

            job['product_list']['product_list']['areas']['euron1']['products']['green_snow'] = pl_green
            _get_sunlight_coverage.return_value = 1
            with self.assertLogs("trollflow2.plugins", level=logging.INFO) as cm:
                check_sunlight_coverage(job)
            self.assertNotIn('green_snow', job['product_list']['product_list']['areas']['euron1']['products'])
            self.assertIn("Too much sunlight coverage for product "
                          "'green_snow', removed. Needs at most 40.0%, got "
                          "100.0%.", cm.output[0])


def _get_mocked_scene_with_properties():
    scene = mock.MagicMock()
    scene.attrs = {}
    scene.start_time = SCENE_START_TIME
    scene.end_time = SCENE_END_TIME
    scene.sensor_names = {'sensor'}

    return scene


class TestCovers(TestCase):
    """Test case for coverage checks."""

    def setUp(self):
        """Set up the test case."""
        super().setUp()
        from yaml import UnsafeLoader
        self.product_list = read_config(raw_string=yaml_test1, Loader=UnsafeLoader)
        self.input_mda = {"platform_name": "NOAA-15",
                          "sensor": "avhrr-3",
                          "start_time": dt.datetime(2019, 1, 19, 11),
                          "end_time": dt.datetime(2019, 1, 19, 12),
                          }

    @mock.patch('trollflow2.plugins.Pass', new=None)
    def test_covers_no_trollsched(self):
        """Test coverage when pytroll schedule is missing."""
        from trollflow2.plugins import covers
        job_orig = {"foo": "bar"}
        job = job_orig.copy()
        covers(job)
        self.assertEqual(job, job_orig)

    def test_covers_complains_when_multiple_sensors_are_provided(self):
        """Test that the plugin complains when multiple sensors are provided."""
        from trollflow2.plugins import covers

        with mock.patch('trollflow2.plugins.get_scene_coverage') as get_scene_coverage, \
                mock.patch('trollflow2.plugins.Pass'):
            get_scene_coverage.return_value = 10.0
            scn = _get_mocked_scene_with_properties()
            job = {"product_list": self.product_list,
                   "input_mda": {"platform_name": "platform",
                                 "sensor": ["avhrr-3", "mhs"]},
                   "scene": scn}
            with self.assertLogs("trollflow2.plugins", logging.WARNING) as log:
                covers(job)
            assert len(log.output) == 1
            assert ("Multiple sensors given, taking the first one for coverage calculations" in log.output[0])

    def test_covers_does_not_complain_when_one_sensor_is_provided_as_a_sequence(self):
        """Test that the plugin complains when multiple sensors are provided."""
        from trollflow2.plugins import covers

        with mock.patch('trollflow2.plugins.get_scene_coverage') as get_scene_coverage, \
                mock.patch('trollflow2.plugins.Pass'):
            get_scene_coverage.return_value = 10.0
            scn = _get_mocked_scene_with_properties()
            job = {"product_list": self.product_list,
                   "input_mda": {"platform_name": "platform",
                                 "sensor": ["avhrr-3"]},
                   "scene": scn}
            with self.assertLogs("trollflow2.plugins", logging.WARNING) as log:
                covers(job)
                logger = logging.getLogger("trollflow2.plugins")
                logger.warning("Dummy warning")
            assert len(log.output) == 1

    def test_metadata_is_read_from_scene(self):
        """Test that the scene and message metadata are merged correctly."""
        from trollflow2.plugins import covers

        with mock.patch('trollflow2.plugins.get_scene_coverage') as get_scene_coverage, \
                mock.patch('trollflow2.plugins.Pass'):
            get_scene_coverage.return_value = 10.0
            scn = _get_mocked_scene_with_properties()
            job = {"product_list": self.product_list,
                   "input_mda": {"platform_name": "platform"},
                   "scene": scn}
            covers(job)
            get_scene_coverage.assert_called_with(job["input_mda"]["platform_name"],
                                                  scn.start_time,
                                                  scn.end_time,
                                                  list(scn.sensor_names)[0],
                                                  "omerc_bb")

    def test_covers(self):
        """Test coverage."""
        from trollflow2.plugins import covers
        with mock.patch('trollflow2.plugins.Pass', spec=True) as pass_obj:
            fake_area_coverage_10 = partial(fake_area_coverage, result=.1)
            pass_obj.return_value.area_coverage.side_effect = fake_area_coverage_10
            scn = _get_mocked_scene_with_properties()
            job = {"product_list": self.product_list,
                   "input_mda": self.input_mda,
                   "scene": scn}
            with self.assertLogs("trollflow2.plugins", logging.DEBUG) as log:
                covers(job)
            assert ("DEBUG:trollflow2.plugins:Area coverage 100.00% "
                    "above threshold 5.00% - Carry on with omerc_bb" in log.output)
            # Area "euron1" should be removed
            assert "euron1" not in job['product_list']['product_list']['areas']
            # Other areas should stay in the list
            assert "germ" in job['product_list']['product_list']['areas']
            assert "omerc_bb" in job['product_list']['product_list']['areas']

    def test_covers_uses_only_one_sensor(self):
        """Test that only one sensor is used."""
        from trollflow2.plugins import covers
        input_mda = self.input_mda.copy()
        input_mda['sensor'] = {'avhrr-4'}
        scn = _get_mocked_scene_with_properties()

        job = {"product_list": self.product_list,
               "input_mda": input_mda,
               "scene": scn}
        job2 = copy.deepcopy(job)

        with mock.patch('trollflow2.plugins.get_scene_coverage') as get_scene_coverage,\
                mock.patch('trollflow2.plugins.Pass'):
            get_scene_coverage.return_value = 10.0
            covers(job)
            get_scene_coverage.assert_called_with(input_mda['platform_name'],
                                                  input_mda['start_time'],
                                                  input_mda['end_time'],
                                                  'avhrr-4', 'omerc_bb')

            del job2["product_list"]["product_list"]["areas"]["euron1"]["min_coverage"]
            del job2["product_list"]["product_list"]["min_coverage"]
            with self.assertLogs(level="DEBUG") as log:
                covers(job2)
                assert "Minimum area coverage not given" in log.output[0]

    def test_scene_coverage(self):
        """Test scene coverage."""
        from trollflow2.plugins import get_scene_coverage
        with mock.patch('trollflow2.plugins.get_area_def') as get_area_def,\
                mock.patch('trollflow2.plugins.Pass') as ts_pass:
            area_coverage = mock.MagicMock()
            area_coverage.return_value = 0.2
            overpass = mock.MagicMock()
            overpass.area_coverage = area_coverage
            ts_pass.return_value = overpass
            get_area_def.return_value = 6
            res = get_scene_coverage(1, 2, 3, 4, 5)
            self.assertEqual(res, 100 * 0.2)
            ts_pass.assert_called_with(1, 2, 3, instrument=4)
            get_area_def.assert_called_with(5)
            area_coverage.assert_called_with(6)

    def test_covers_collection_area_id(self):
        """Test the coverage of a collection area id."""
        from trollflow2.plugins import covers
        from trollflow2.plugins import AbortProcessing
        with mock.patch('trollflow2.plugins.Pass', spec=True) as pass_obj:
            fake_area_coverage_100 = partial(fake_area_coverage, result=1)
            pass_obj.return_value.area_coverage.side_effect = fake_area_coverage_100
            scn = _get_mocked_scene_with_properties()
            job = {"product_list": self.product_list,
                   "input_mda": self.input_mda,
                   "scene": scn}
            # Nothing should happen here
            covers(job)
            # Area that matches the product list, nothing should happen
            job['input_mda']['collection_area_id'] = 'euron1'
            covers(job)
            # By default collection_area_id isn't checked so nothing should happen
            job['input_mda']['collection_area_id'] = 'not_in_pl'
            covers(job)
            # Turn coverage check on, so area not in the product list
            # should raise AbortProcessing
            job['product_list']['product_list']['coverage_by_collection_area'] = True
            with self.assertRaises(AbortProcessing):
                covers(job)

            # And with existing area there shouldn't be an exception
            job['input_mda']['collection_area_id'] = 'euron1'
            covers(job)

    def test_covers_returns_100_when_area_def_is_dynamic(self):
        """Test that covers return 100% when area def is dynamic."""
        from trollflow2.plugins import covers
        with mock.patch('trollflow2.plugins.Pass', spec=True) as pass_obj:
            pass_obj.return_value.area_coverage.side_effect = partial(fake_area_coverage, result=.1)
            scn = _get_mocked_scene_with_properties()
            job = {"product_list": self.product_list,
                   "input_mda": self.input_mda,
                   "scene": scn}
            covers(job)
            assert job["product_list"]["product_list"]["areas"]["omerc_bb"]["area_coverage_percent"] == 100


def fake_area_coverage(areadef, result=.1):
    """Fake area coverage."""
    if isinstance(areadef, DynamicAreaDefinition):
        raise AttributeError
    else:
        return result


class TestCheckMetadata(TestCase):
    """Test case for checking the input metadata."""

    def test_single_item(self):
        """Test checking a single metadata item."""
        from trollflow2.plugins import check_metadata
        from trollflow2.plugins import AbortProcessing
        with mock.patch('trollflow2.plugins.get_config_value') as get_config_value:
            get_config_value.return_value = None
            job = {'product_list': None, 'input_mda': {'sensor': 'foo'}}
            self.assertIsNone(check_metadata(job))
            get_config_value.return_value = {'sensor': ['foo', 'bar']}
            self.assertIsNone(check_metadata(job))
            get_config_value.return_value = {'sensor': ['bar']}
            with self.assertRaises(AbortProcessing):
                check_metadata(job)

    def test_multiple_items(self):
        """Test checking a single metadata item."""
        from trollflow2.plugins import check_metadata
        from trollflow2.plugins import AbortProcessing
        with mock.patch('trollflow2.plugins.get_config_value') as get_config_value:
            # Nothing configured
            get_config_value.return_value = None
            job = {'product_list': None,
                   'input_mda': {'sensor': 'foo',
                                 'platform_name': 'bar'}}
            self.assertIsNone(check_metadata(job))
            # Both sensor and platform name match
            get_config_value.return_value = {'sensor': ['foo', 'bar'],
                                             'platform_name': ['bar']}
            self.assertIsNone(check_metadata(job))
            # Sensor matches, 'variant' not in the message
            get_config_value.return_value = {'sensor': ['foo', 'bar'],
                                             'variant': ['e ascari']}
            self.assertIsNone(check_metadata(job))
            # Platform doesn't match -> abort
            get_config_value.return_value = {'sensor': ['foo'],
                                             'platform_name': ['not-bar']}
            with self.assertRaises(AbortProcessing):
                check_metadata(job)

    def test_old_data(self):
        """Test that old data are discarded."""
        from trollflow2.plugins import check_metadata
        from trollflow2.plugins import AbortProcessing
        with mock.patch('trollflow2.plugins.get_config_value') as get_config_value:
            get_config_value.return_value = None
            job = {'product_list': None, 'input_mda': {'start_time': dt.datetime(2020, 3, 18)}}
            self.assertIsNone(check_metadata(job))
            get_config_value.return_value = {'start_time': -2e6}
            self.assertIsNone(check_metadata(job))
            get_config_value.return_value = {'start_time': -60}
            with self.assertRaises(AbortProcessing):
                check_metadata(job)

    def test_discard_new_data(self):
        """Test that new data are discarded."""
        from trollflow2.plugins import check_metadata
        from trollflow2.plugins import AbortProcessing
        with mock.patch('trollflow2.plugins.get_config_value') as get_config_value:
            job = {'product_list': None, 'input_mda': {'start_time': dt.datetime.utcnow() - dt.timedelta(minutes=90)}}
            get_config_value.return_value = {'start_time': +60}
            with self.assertRaises(AbortProcessing):
                check_metadata(job)
            get_config_value.return_value = {'start_time': +100}
            self.assertIsNone(check_metadata(job))


class TestMetadataAlias(TestCase):
    """Test case for metadata alias."""

    def test_metadata_alias(self):
        """Test metadata aliasing."""
        from trollflow2.plugins import metadata_alias
        mda = {'platform_name': 'noaa15', 'not_changed': True}
        product_list = {'common': {'not_metadata_aliases': True}}
        job = {'input_mda': mda, 'product_list': product_list}
        metadata_alias(job)
        mda = job['input_mda']
        self.assertEqual(mda['platform_name'], 'noaa15')
        self.assertTrue(mda['not_changed'])
        product_list = {'common': {'metadata_aliases':
                                   {'platform_name': {'noaa15': 'NOAA-15'},
                                    'not_in_mda': {'something': 'other'}}}}
        job = {'input_mda': mda, 'product_list': product_list}
        metadata_alias(job)
        mda = job['input_mda']
        self.assertEqual(mda['platform_name'], 'NOAA-15')
        self.assertTrue(mda['not_changed'])
        self.assertTrue('not_in_mda' not in mda)

    def test_iterable_metadata(self):
        """Test that iterable metadata gets replaced."""
        from trollflow2.plugins import metadata_alias
        mda = {'sensor': ('a/b',), 'foo': set(['c/d'])}
        product_list = {'common': {'metadata_aliases':
                                   {'sensor': {'a/b': 'a-b'},
                                    'foo': {'c/d': 'c-d'}}}}
        job = {'input_mda': mda, 'product_list': product_list}
        metadata_alias(job)
        self.assertEqual(job['input_mda']['sensor'], ('a-b',))
        self.assertEqual(job['input_mda']['foo'], set(['c-d']))


class TestGetPluginConf(TestCase):
    """Test case for get_plugin_conf."""

    def test_get_plugin_conf(self):
        """Test the get_plugin_conf function."""
        from trollflow2.plugins import _get_plugin_conf
        conf = {"common": {"val1": "foo1"},
                "product_list": {"val2": "bar2"}}
        path = "/product_list"
        defaults = {"val1": "foo0", "val2": "bar0", "val3": "baz0"}
        res = _get_plugin_conf(conf, path, defaults)
        self.assertTrue("val1" in res)
        self.assertTrue("val2" in res)
        self.assertTrue("val3" in res)
        self.assertEqual(res["val1"], "foo1")
        self.assertEqual(res["val2"], "bar2")
        self.assertEqual(res["val3"], "baz0")


class TestSZACheck(TestCase):
    """Test case for SZA check."""

    def setUp(self):
        """Create common items."""
        product_list_no_sza, job_no_sza = _get_product_list_and_job()
        self.product_list_no_sza = product_list_no_sza
        self.job_no_sza = job_no_sza
        product_list_with_sza, job_with_sza = _get_product_list_and_job(add_sza_limits=True)
        self.product_list_with_sza = product_list_with_sza
        self.job_with_sza = job_with_sza

    def test_sza_check_no_settings(self):
        """Test the SZA check without any settings."""
        from trollflow2.plugins import sza_check
        with mock.patch("trollflow2.plugins.sun_zenith_angle") as sun_zenith_angle:
            sza_check(self.job_no_sza)
            sun_zenith_angle.assert_not_called()

    def test_metadata_is_read_from_scene(self):
        """Test that the scene and message metadata are merged correctly."""
        from trollflow2.plugins import sza_check

        with mock.patch("trollflow2.plugins.sun_zenith_angle") as sun_zenith_angle:
            sun_zenith_angle.return_value = 90.
            scn = _get_mocked_scene_with_properties()
            job = self.job_with_sza.copy()
            del job["input_mda"]["start_time"]
            job["scene"] = scn
            sza_check(job)
            sun_zenith_angle.assert_called_with(scn.start_time, 25., 60.)

    def test_sza_check_with_ok_sza(self):
        """Test the SZA check with SZA that is ok for all the products."""
        from trollflow2.plugins import sza_check
        with mock.patch("trollflow2.plugins.sun_zenith_angle") as sun_zenith_angle:
            # Zenith angle that is ok for all the products
            sun_zenith_angle.return_value = 90.

            sza_check(self.job_with_sza)

            sun_zenith_angle.assert_called_with(JOB_INPUT_MDA_START_TIME, 25., 60.)
            self.assertDictEqual(self.job_with_sza['product_list'], self.product_list_with_sza)

    def test_sza_check_removes_day_products(self):
        """Test the SZA check with SZA that removes day products."""
        from trollflow2.plugins import sza_check
        with mock.patch("trollflow2.plugins.sun_zenith_angle") as sun_zenith_angle:
            # Zenith angle that removes day products
            sun_zenith_angle.return_value = 100.

            sza_check(self.job_with_sza)

            self.assertTrue('cloud_top_height' in
                            self.product_list_with_sza['product_list']['areas']['omerc_bb']['products'])
            self.assertFalse('ct' in self.product_list_with_sza['product_list']['areas']['omerc_bb']['products'])

    def test_sza_check_removes_night_products(self):
        """Test the SZA check with SZA that removes night products."""
        from trollflow2.plugins import sza_check
        with mock.patch("trollflow2.plugins.sun_zenith_angle") as sun_zenith_angle:
            # Zenith angle that removes night products
            sun_zenith_angle.return_value = 45.

            sza_check(self.job_with_sza)

            # There was only one product, so the whole area is deleted
            self.assertFalse('germ' in self.job_with_sza['product_list']['product_list']['areas'])


def _get_product_list_and_job(add_sza_limits=False):
    from yaml import UnsafeLoader
    product_list = read_config(raw_string=yaml_test1, Loader=UnsafeLoader)
    if add_sza_limits:
        _add_sunzen_limits(product_list)
    job = _create_job(product_list)

    return product_list, job


def _create_job(product_list):
    job = {}
    scene = _get_mocked_scene_with_properties()
    job['input_mda'] = {'start_time': JOB_INPUT_MDA_START_TIME, 'another_message_item': 'coconut'}
    job['scene'] = scene
    job['product_list'] = product_list.copy()

    return job


def _add_sunzen_limits(product_list):
    # Add SZA limits to couple of products
    # Day product
    product_list['product_list']['areas']['omerc_bb']['products']['ct']['sunzen_maximum_angle'] = 95.
    product_list['product_list']['areas']['omerc_bb']['products']['ct']['sunzen_check_lon'] = 25.
    product_list['product_list']['areas']['omerc_bb']['products']['ct']['sunzen_check_lat'] = 60.
    # Night product
    product_list['product_list']['areas']['germ']['products']['cloudtype']['sunzen_minimum_angle'] = 85.
    product_list['product_list']['areas']['germ']['products']['cloudtype']['sunzen_check_lon'] = 25.
    product_list['product_list']['areas']['germ']['products']['cloudtype']['sunzen_check_lat'] = 60.


class TestOverviews(TestCase):
    """Test case for overviews."""

    def setUp(self):
        """Set up the test case."""
        super().setUp()
        from yaml import BaseLoader
        self.product_list = read_config(raw_string=yaml_test1, Loader=BaseLoader)

    def test_add_overviews(self):
        """Test adding overviews."""
        from trollflow2.plugins import add_overviews
        with mock.patch('trollflow2.plugins.Resampling') as resampling,\
                mock.patch('trollflow2.plugins.rasterio') as rasterio:
            # Mock the rasterio.open context manager
            dst = mock.MagicMock()
            rasterio.open.return_value.__enter__.return_value = dst

            product_list = self.product_list['product_list']['areas']
            product_list['germ']['products']['cloudtype']['formats'][0]['overviews'] = [4]
            # Add filename, otherwise added by `save_datasets()`
            product_list['germ']['products']['cloudtype']['formats'][0]['filename'] = 'foo'
            job = {"product_list": self.product_list}
            add_overviews(job)
            dst.build_overviews.assert_called_once_with([4], resampling.average)
            dst.update_tags.assert_called_once_with(ns='rio_overview',
                                                    resampling='average')


class TestFilePublisher(TestCase):
    """Test case for File publisher."""

    def setUp(self):
        """Set up the test case."""
        super().setUp()
        from yaml import UnsafeLoader
        self.product_list = read_config(raw_string=yaml_test_publish, Loader=UnsafeLoader)
        # Skip omerc_bb area, there's no fname_pattern
        del self.product_list['product_list']['areas']['omerc_bb']
        self.input_mda = input_mda.copy()
        self.input_mda['uri'] = 'foo.nc'

    def test_filepublisher_is_started(self):
        """Test that the filepublisher is started."""
        from trollflow2.plugins import FilePublisher
        with mock.patch('trollflow2.plugins.NoisyPublisher'):
            pub = FilePublisher()
            pub.pub.start.assert_called_once()

    def test_filepublisher_is_stopped_on_exit(self):
        """Test that the filepublisher is stopped on exit."""
        from trollflow2.plugins import FilePublisher
        with mock.patch('trollflow2.plugins.NoisyPublisher'):
            pub = FilePublisher()
            pub.__del__()
            pub.pub.stop.assert_called()

    def test_filepublisher_with_compose(self):
        """Test filepublisher with compose."""
        from trollflow2.plugins import FilePublisher
        from satpy import Scene
        from satpy.tests.utils import make_dataid

        scn_euron1 = Scene()
        dataid = make_dataid(name='cloud_top_height', resolution=1000)
        scn_euron1[dataid] = mock.MagicMock()
        job = {'product_list': self.product_list,
               'input_mda': self.input_mda,
               'resampled_scenes': dict(euron1=scn_euron1)}

        with mock.patch.multiple('trollflow2.plugins', Message=mock.DEFAULT,
                                 NoisyPublisher=mock.DEFAULT, Publisher=mock.DEFAULT) as mocks:
            message = mocks['Message']

            pub = FilePublisher()
            product_list = self.product_list.copy()
            product_list['product_list']['publish_topic'] = '/{areaname}/{productname}'
            topics = self._create_filenames_and_topics(job)

            pub(job)
            message.assert_called()
            pub.pub.send.assert_called()

            call_count = 0
            for area in job['product_list']['product_list']['areas']:
                for _prod in job['product_list']['product_list']['areas'][area]:
                    # Skip calls to __str__
                    if 'call().__str__()' != str(message.mock_calls[call_count]):
                        self.assertTrue(topics[call_count] in str(message.mock_calls[call_count]))
                        call_count += 1
            self.assertEqual(call_count, 1)
            self.assertEqual(message.call_args[0][2]['processing_center'], 'SMHI')

    def test_filepublisher_without_compose(self):
        """Test filepublisher without compose."""
        from satpy import Scene
        from satpy.tests.utils import make_dataid

        scn_euron1 = Scene()
        dataid = make_dataid(name='cloud_top_height', resolution=1000)
        scn_euron1[dataid] = mock.MagicMock()
        job = {'product_list': self.product_list,
               'input_mda': self.input_mda,
               'resampled_scenes': dict(euron1=scn_euron1)}

        with mock.patch.multiple('trollflow2.plugins', Message=mock.DEFAULT,
                                 NoisyPublisher=mock.DEFAULT, Publisher=mock.DEFAULT) as mocks:
            message = mocks['Message']

            pub, topics = self._run_publisher_on_job(job)
            message.assert_called()
            pub.pub.send.assert_called()

            call_count = 0
            for area in job['product_list']['product_list']['areas']:
                for _prod in job['product_list']['product_list']['areas'][area]:
                    # Skip calls to __str__
                    if 'call().__str__()' != str(message.mock_calls[call_count]):
                        self.assertTrue(topics[call_count] in str(message.mock_calls[call_count]))
                        call_count += 1
            self.assertEqual(call_count, 1)

    def test_non_existing_products_are_not_published(self):
        """Test that non existing products are not published."""
        from satpy import Scene

        scn = _get_mocked_scene_with_properties()
        job = {"scene": scn, "product_list": self.product_list, 'input_mda': self.input_mda,
               'resampled_scenes': dict(euron1=Scene(), germ=Scene())}

        with mock.patch('trollflow2.plugins.Message') as message, mock.patch('trollflow2.plugins.NoisyPublisher'):
            self._run_publisher_on_job(job)
            message.assert_not_called()

    def test_multiple_dataset_files_can_be_published(self):
        """Test that netcdf files with multiple datasets can be published normally."""
        from satpy import Scene
        import numpy as np
        from satpy.tests.utils import make_dataid

        resampled_scene = Scene()
        resampled_scene[make_dataid(name='latitude')] = np.ones((4, 4))

        scn = _get_mocked_scene_with_properties()
        job = {"scene": scn, "product_list": self.product_list, 'input_mda': self.input_mda,
               'resampled_scenes': {'None': resampled_scene}}

        with mock.patch('trollflow2.plugins.Message') as message, mock.patch('trollflow2.plugins.NoisyPublisher'):
            self._run_publisher_on_job(job)
            assert message.call_args_list[-1][0][2]['product'] == (
                'chl_nn', 'chl_oc4me', 'trsp', 'tsm_nn', 'iop_nn', 'mask', 'latitude', 'longitude')

    def _run_publisher_on_job(self, job):
        """Run a publisher on *job*."""
        from trollflow2.plugins import FilePublisher

        pub = FilePublisher()
        product_list = self.product_list.copy()
        product_list['product_list']['publish_topic'] = '/static_topic'
        topics = self._create_filenames_and_topics(job)
        pub(job)
        return pub, topics

    @staticmethod
    def _create_filenames_and_topics(job):
        """Create the filenames and topics for *job*."""
        from trollflow2.dict_tools import plist_iter
        from trollsift import compose
        import os.path

        topic_pattern = job['product_list']['product_list']['publish_topic']
        topics = []

        for fmat, fmat_config in plist_iter(job['product_list']['product_list'],
                                            job['input_mda'].copy()):
            fname_pattern = fmat['fname_pattern']
            filename = compose(os.path.join(fmat['output_dir'],
                                            fname_pattern), fmat)
            fmat.pop('format', None)
            fmat_config['filename'] = filename
            topics.append(compose(topic_pattern, fmat))

        return topics

    def test_filepublisher_kwargs(self):
        """Test filepublisher keyword argument usage."""
        from yaml import UnsafeLoader
        from trollflow2.plugins import FilePublisher

        # Direct instantiation
        with mock.patch.multiple('trollflow2.plugins', Message=mock.DEFAULT,
                                 NoisyPublisher=mock.DEFAULT, Publisher=mock.DEFAULT) as mocks:
            NoisyPublisher = mocks['NoisyPublisher']
            Publisher = mocks['Publisher']

            pub = FilePublisher()
            pub.pub.start.assert_called_once()
            assert mock.call('l2processor', port=0, nameservers="") in NoisyPublisher.mock_calls
            Publisher.assert_not_called()
            assert pub.port == 0
            assert pub.nameservers == ""
            pub = FilePublisher(port=40000, nameservers=['localhost'])
            assert mock.call('l2processor', port=40000,
                             nameservers=['localhost']) in NoisyPublisher.mock_calls
            assert pub.port == 40000
            assert pub.nameservers == ['localhost']
            assert len(pub.pub.start.mock_calls) == 2

        # Direct instantiation with nameservers set to None, which should use Publisher instead of NoisyPublisher
        with mock.patch.multiple('trollflow2.plugins', Message=mock.DEFAULT,
                                 NoisyPublisher=mock.DEFAULT, Publisher=mock.DEFAULT) as mocks:
            NoisyPublisher = mocks['NoisyPublisher']
            Publisher = mocks['Publisher']

            pub = FilePublisher(port=40000, nameservers=None)
            NoisyPublisher.assert_not_called()
            Publisher.assert_called_once_with('tcp://*:40000', 'l2processor')

        # Instantiate via loading YAML
        with mock.patch.multiple('trollflow2.plugins', Message=mock.DEFAULT,
                                 NoisyPublisher=mock.DEFAULT, Publisher=mock.DEFAULT) as mocks:
            NoisyPublisher = mocks['NoisyPublisher']
            Publisher = mocks['Publisher']

            fpub = read_config(raw_string=YAML_FILE_PUBLISHER, Loader=UnsafeLoader)
            assert mock.call('l2processor', port=40002,
                             nameservers=['localhost']) in NoisyPublisher.mock_calls
            Publisher.assert_not_called()
            fpub.pub.start.assert_called_once()
            assert fpub.port == 40002
            assert fpub.nameservers == ['localhost']

    def test_dispatch(self):
        """Test dispatch order messages."""
        from trollflow2.plugins import FilePublisher
        from satpy import Scene
        from satpy.tests.utils import make_dataid

        scn = Scene()
        dataid = make_dataid(name='cloud_top_height', resolution=1000)
        scn[dataid] = mock.MagicMock()
        job = {'product_list': self.product_list,
               'input_mda': self.input_mda,
               'resampled_scenes': dict(euron1=scn)}

        with mock.patch.multiple('trollflow2.plugins', Message=mock.DEFAULT,
                                 NoisyPublisher=mock.DEFAULT, Publisher=mock.DEFAULT) as mocks:
            message = mocks['Message']

            pub = FilePublisher()
            pub(job)
            dispatches = 0
            for args, _kwargs in message.call_args_list:
                mda = args[2]
                if args[1] == 'file':
                    self.assertIn('uri', mda)
                    self.assertIn('uid', mda)
                elif args[1] == 'dispatch':
                    self.assertIn('source', mda)
                    self.assertIn('target', mda)
                    self.assertIn('file_mda', mda)
                    self.assertEqual(mda['source'],
                                    '/tmp/satdmz/pps/www/latest_2018/NOAA-15_20190217_0600_euron1_in_fname_ctth_static.png')  # noqa
                    self.assertEqual(mda['target'],
                                    'ftp://ftp.important_client.com/somewhere/NOAA-15_20190217_0600_euron1_in_fname_ctth_static.png')  # noqa
                    dispatches += 1
            self.assertEqual(dispatches, 1)

    def test_deleting(self):
        """Test deleting the publisher."""
        from trollflow2.plugins import FilePublisher
        nb_ = mock.MagicMock()
        with mock.patch.multiple('trollflow2.plugins', Message=mock.DEFAULT,
                                 NoisyPublisher=mock.DEFAULT, Publisher=mock.DEFAULT) as mocks:
            NoisyPublisher = mocks['NoisyPublisher']

            NoisyPublisher.return_value = nb_
            pub = FilePublisher()
            job = {'product_list': self.product_list,
                   'input_mda': self.input_mda,
                   'resampled_scenes': {}}
            pub(job)

        nb_.stop.assert_not_called()
        del pub
        nb_.stop.assert_called_once()

    def test_stopping(self):
        """Test stopping the publisher."""
        from trollflow2.plugins import FilePublisher
        nb_ = mock.MagicMock()
        with mock.patch.multiple('trollflow2.plugins', Message=mock.DEFAULT,
                                 NoisyPublisher=mock.DEFAULT, Publisher=mock.DEFAULT) as mocks:
            NoisyPublisher = mocks['NoisyPublisher']

            NoisyPublisher.return_value = nb_
            pub = FilePublisher()
            job = {'product_list': self.product_list,
                   'input_mda': self.input_mda,
                   'resampled_scenes': {}}
            pub(job)

        nb_.stop.assert_not_called()
        pub.stop()
        nb_.stop.assert_called_once()


class FakeScene(dict):
    """Scene drop-in replacement, just a dict that can have attributes."""


@pytest.fixture
def sc_3a_3b():
    """Fixture to prepare a scene with channels 3A and 3B."""
    from xarray import DataArray
    from satpy import Scene
    import dask.array as da
    import numpy as np
    prod_attrs = {
        "platform_name": "noaa-18",
        "sensor": "avhrr-3"}
    scene = Scene()
    # NB: Scene.__setattr__ will turn this into a DataID.  This means that
    # after ``scene["NIR016"] = x``, we still have "NIR016" not in
    # scene.keys() (but "NIR016" in scene).
    scene["NIR016"] = DataArray(
        da.array([[np.nan, np.nan, np.nan], [np.nan, np.nan, np.nan], [0.5, 0.5, 0.5]]),
        dims=("y", "x"),
        attrs=prod_attrs)
    scene["IR037"] = DataArray(
        np.array([[200, 230, 240], [250, 260, 220], [np.nan, np.nan, np.nan]]),
        dims=("y", "x"),
        attrs=prod_attrs)
    scene["another"] = DataArray(
        da.array([[200, 230, 240], [250, 260, 220], [1, 2, 3]]),
        dims=("y", "x"),
        attrs=prod_attrs)
    scene["NIR016"].attrs.update(
        start_time=dt.datetime(2019, 1, 19, 13),
        end_time=dt.datetime(2019, 1, 19, 13))
    scene["IR037"].attrs.update(
        start_time=dt.datetime(2019, 1, 19, 11),
        end_time=dt.datetime(2019, 1, 19, 12))
    scene.attrs = {}
    return scene


def test_valid_filter(caplog, sc_3a_3b):
    """Test filter for minimum fraction of valid data."""
    from trollflow2.launcher import yaml
    from trollflow2.plugins import check_valid_data_fraction
    product_list = yaml.safe_load(yaml_test3)

    job = {}
    job['scene'] = sc_3a_3b
    job['product_list'] = product_list.copy()
    job['input_mda'] = input_mda.copy()
    job['resampled_scenes'] = {"euron1": sc_3a_3b}
    prods = job['product_list']['product_list']['areas']['euron1']['products']
    for p in ("NIR016", "IR037", "absent"):
        prods[p] = {"min_valid_data_fraction": 40}
    job2 = copy.deepcopy(job)
    prods2 = job2['product_list']['product_list']['areas']['euron1']['products']

    with mock.patch("trollflow2.plugins.get_scene_coverage") as tpg, \
            caplog.at_level(logging.DEBUG):
        tpg.return_value = 100
        check_valid_data_fraction(job)
        assert "NIR016" not in prods
        assert "IR037" in prods
        assert "removing NIR016 for area euron1" in caplog.text
        assert "keeping IR037 for area euron1" in caplog.text
        assert "product absent not found, already removed" in caplog.text
        tpg.reset_mock()
        tpg.return_value = 1
        check_valid_data_fraction(job2)
        assert "inaccurate coverage estimate suspected!" in caplog.text
        assert "NIR016" in prods2
        assert "IR037" in prods2
        tpg.reset_mock()
        tpg.return_value = 0
        check_valid_data_fraction(job2)
        assert "no expected coverage at all, removing" in caplog.text
        assert "NIR016" not in prods2
        assert "IR037" not in prods2


def test_persisted(sc_3a_3b):
    """Test that early persisting does what we want."""
    from trollflow2.launcher import yaml
    from trollflow2.plugins import _persist_what_we_must
    job = {}
    product_list = yaml.safe_load(yaml_test3)
    job['product_list'] = product_list.copy()
    job['input_mda'] = input_mda.copy()
    job['resampled_scenes'] = {"euron1": sc_3a_3b}
    prods = job['product_list']['product_list']['areas']['euron1']['products']
    for p in ("NIR016", "IR037", "absent"):
        prods[p] = {"min_valid_data_fraction": 40}

    def fake_persist(*args):
        for da in args:
            da.attrs["persisted"] = True
        return args

    with mock.patch("dask.persist", new=fake_persist):
        _persist_what_we_must(job)

    # confirm that sc_3a_3b dataset NIR016 is persisted
    assert sc_3a_3b["NIR016"].attrs.get("persisted")
    assert not sc_3a_3b["another"].attrs.get("persisted")


if __name__ == '__main__':
    unittest.main()<|MERGE_RESOLUTION|>--- conflicted
+++ resolved
@@ -568,11 +568,7 @@
             compute_writer_results.assert_not_called()
 
     def test_pop_unknown_args(self):
-<<<<<<< HEAD
-        """Test removing unknown arguments."""
-=======
         """Test pop unknown kwargs."""
->>>>>>> 3ae88057
         from trollflow2.plugins import save_datasets
         job = _create_job_for_save_datasets()
 
