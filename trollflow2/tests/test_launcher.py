#!/usr/bin/env python
# -*- coding: utf-8 -*-
#
# Copyright (c) 2019 Pytroll developers
#
# Author(s):
#
#   Martin Raspaud <martin.raspaud@smhi.se>
#   Panu Lahtinen <pnuu+git@iki.fi>
#
# This program is free software: you can redistribute it and/or modify
# it under the terms of the GNU General Public License as published by
# the Free Software Foundation, either version 3 of the License, or
# (at your option) any later version.
#
# This program is distributed in the hope that it will be useful,
# but WITHOUT ANY WARRANTY; without even the implied warranty of
# MERCHANTABILITY or FITNESS FOR A PARTICULAR PURPOSE.  See the
# GNU General Public License for more details.
#
# You should have received a copy of the GNU General Public License
# along with this program.  If not, see <http://www.gnu.org/licenses/>
"""Test the launcher module."""

import datetime
import logging
import queue
import sys
import time
import unittest

import pytest
import yaml
from yaml import YAMLError

try:
    from yaml import UnsafeLoader
except ImportError:
    from yaml import Loader as UnsafeLoader
from unittest import mock
from trollflow2.tests.utils import TestCase
from trollflow2.launcher import process

yaml_test1 = """
product_list:
  something: foo
  min_coverage: 5.0
  subscribe_topics:
    - /topic1
    - /topic2
  areas:
      euron1:
        areaname: euron1
        min_coverage: 20.0
        priority: 1
        products:
          ctth:
            productname: cloud_top_height
            output_dir: /tmp/satdmz/pps/www/latest_2018/
            formats:
              - format: png
                writer: simple_image
              - format: jpg
                writer: simple_image
                fill_value: 0
            fname_pattern: "{platform_name:s}_{start_time:%Y%m%d_%H%M}_{areaname:s}_ctth.{format}"

      germ:
        areaname: germ
        fname_pattern: "{start_time:%Y%m%d_%H%M}_{areaname:s}_{productname}.{format}"
        products:
          cloudtype:
            productname: cloudtype
            output_dir: /tmp/satdmz/pps/www/latest_2018/
            formats:
              - format: png
                writer: simple_image

      omerc_bb:
        areaname: omerc_bb
        output_dir: /tmp
        products:
          ct:
            productname: ct
            formats:
              - format: nc
                writer: cf
          cloud_top_height:
            productname: cloud_top_height
            formats:
              - format: tif
                writer: geotiff
"""

yaml_test_minimal = """
product_list:
  output_dir: &output_dir
    /mnt/output/
  publish_topic: /MSG_0deg/L3
  reader: seviri_l1b_hrit
  fname_pattern:
    "{start_time:%Y%m%d_%H%M}_{platform_name}_{areaname}_{productname}.{format}"
  formats:
    - format: tif
      writer: geotiff
  areas:
      euro4:
        areaname: euro4
        products:
          overview:
            productname: overview
          airmass:
            productname: airmass
          natural_color:
            productname: natural_color
          night_fog:
            productname: night_fog

# workers:
#   - fun: !!python/name:trollflow2.create_scene
#   - fun: !!python/name:trollflow2.load_composites
#   - fun: !!python/name:trollflow2.resample
#   - fun: !!python/name:trollflow2.save_datasets
#   - fun: !!python/object:trollflow2.FilePublisher {}
"""


class TestGetAreaPriorities(TestCase):
    """Test case for area priorities."""

    def test_get_area_priorities(self):
        """Test getting the area priorities."""
        from trollflow2.launcher import get_area_priorities
        prodlist = yaml.load(yaml_test1, Loader=UnsafeLoader)

        priorities = get_area_priorities(prodlist)
        self.assertTrue(1 in priorities)
        self.assertTrue(isinstance(priorities[1], list))
        self.assertTrue('euron1' in priorities[1])
        self.assertTrue(999 in priorities)
        self.assertTrue(isinstance(priorities[999], list))
        self.assertTrue('omerc_bb' in priorities[999])
        self.assertTrue('germ' in priorities[999])


class TestMessageToJobs(TestCase):
    """Test case for converting a message to jobs."""

    def test_message_to_jobs(self):
        """Test converting message to jobs."""
        from trollflow2.launcher import message_to_jobs
        prodlist = yaml.load(yaml_test1, Loader=UnsafeLoader)
        msg = mock.MagicMock()
        msg.data = {'uri': 'foo'}

        jobs = message_to_jobs(msg, prodlist)
        self.assertEqual(set(jobs.keys()), {1, 999})
        for i in jobs.keys():
            self.assertEqual(set(jobs[i].keys()),
                             {'input_filenames', 'input_mda', 'product_list'})
            self.assertEqual(jobs[i]['input_filenames'], ['foo'])
            self.assertEqual(jobs[i]['input_mda'], msg.data)
            self.assertEqual(set(jobs[i]['product_list'].keys()),
                             {'product_list'})
        self.assertEqual(set(jobs[1]['product_list']['product_list']['areas'].keys()),
                         set(['euron1']))
        self.assertEqual(set(jobs[999]['product_list']['product_list']['areas'].keys()),
                         set(['germ', 'omerc_bb']))

        prodlist['product_list']['areas']['germ']['priority'] = None
        jobs = message_to_jobs(msg, prodlist)
        self.assertTrue('germ' in jobs[999]['product_list']['product_list']['areas'])

    def test_message_to_jobs_minimal(self):
        """Test converting a message to minimal jobs."""
        from trollflow2.launcher import message_to_jobs
        prodlist = yaml.load(yaml_test_minimal, Loader=UnsafeLoader)
        msg = mock.MagicMock()
        msg.data = {'uri': 'foo'}
        jobs = message_to_jobs(msg, prodlist)

        expected = dict([('euro4',
                          {'areaname': 'euro4',
                           'products': {'airmass': {'formats': [{'format': 'tif',
                                                                 'writer': 'geotiff'}],
                                                    'productname': 'airmass'},
                                        'natural_color': {'formats': [{'format': 'tif',
                                                                       'writer': 'geotiff'}],
                                                          'productname': 'natural_color'},
                                        'night_fog': {'formats': [{'format': 'tif',
                                                                   'writer': 'geotiff'}],
                                                      'productname': 'night_fog'},
                                        'overview': {'formats': [{'format': 'tif',
                                                                  'writer': 'geotiff'}],
                                                     'productname': 'overview'}}})])
        self.assertDictEqual(jobs[999]['product_list']['product_list']['areas'], expected)
        self.assertIn('output_dir', jobs[999]['product_list']['product_list'])
        # Test that the formats are not the same object
        prods = jobs[999]['product_list']['product_list']['areas']['euro4']['products']
        self.assertFalse(prods['overview']['formats'][0] is
                         prods['natural_color']['formats'][0])
        prods['overview']['formats'][0]['foo'] = 'bar'
        self.assertFalse('foo' in prods['natural_color']['formats'][0])

    def test_message_to_jobs_fsspec(self):
        """Test transforming a message containing filesystem specification."""
        with mock.patch.dict('sys.modules', {'fsspec': mock.MagicMock(),
                                             'fsspec.spec': mock.MagicMock(),
                                             'satpy': mock.MagicMock(),
                                             'satpy.readers': mock.MagicMock(),
                                             'satpy.resample': mock.MagicMock(),
                                             'satpy.writers': mock.MagicMock(),
                                             'satpy.dataset': mock.MagicMock(),
                                             'satpy.version': mock.MagicMock()}):
            from fsspec.spec import AbstractFileSystem as abs_fs
            from satpy.readers import FSFile as fsfile
            from trollflow2.launcher import message_to_jobs
            import json

            filename = "/S3A_OL_2_WFR____20201210T080758_20201210T080936_20201210T103707_0097_066_078_1980_MAR_O_NR_002.SEN3/Oa01_reflectance.nc"  # noqa
            fs = {"cls": "fsspec.implementations.zip.ZipFileSystem",
                  "protocol": "abstract",
                  "args": ["sentinel-s3-ol2wfr-zips/2020/12/10/S3A_OL_2_WFR____20201210T080758_20201210T080936_20201210T103707_0097_066_078_1980_MAR_O_NR_002.zip"],  # noqa
                  "target_protocol": "s3",
                  "target_options": {"anon": False,
                                     "client_kwargs": {"endpoint_url": "https://my.dismi.se"}}}
            msg_data = {"dataset": [{"filesystem": fs,
                                     "uid": "zip:///S3A_OL_2_WFR____20201210T080758_20201210T080936_20201210T103707_0097_066_078_1980_MAR_O_NR_002.SEN3/Oa01_reflectance.nc::s3:///sentinel-s3-ol2wfr-zips/2020/12/10/S3A_OL_2_WFR____20201210T080758_20201210T080936_20201210T103707_0097_066_078_1980_MAR_O_NR_002.zip",  # noqa
                                     "uri": "zip://" + filename
                                     }]
                        }

            msg = mock.MagicMock()
            msg.data = msg_data

            prodlist = yaml.load(yaml_test_minimal, Loader=UnsafeLoader)
            jobs = message_to_jobs(msg, prodlist)
            filesystemfile = jobs[999]['input_filenames'][0]

            assert filesystemfile == fsfile.return_value
            fsfile.assert_called_once_with(filename, abs_fs.from_json.return_value)
            abs_fs.from_json.assert_called_once_with(json.dumps(fs))


class TestRun(TestCase):
    """Test case for running the plugins."""

    def setUp(self):
        """Set up the test case."""
        super().setUp()
        self.config = yaml.load(yaml_test1, Loader=UnsafeLoader)

    def test_run_does_not_call_process_directly(self):
        """Test that process is called through Process."""
        from trollflow2.launcher import run
        with mock.patch('trollflow2.launcher.yaml.load'),\
                mock.patch('trollflow2.launcher.open'),\
                mock.patch('trollflow2.launcher.generate_messages') as generate_messages,\
                mock.patch('trollflow2.launcher.process') as process,\
                mock.patch('trollflow2.launcher.check_results'),\
                mock.patch('multiprocessing.Process'):
            generate_messages.side_effect = ['foo', KeyboardInterrupt]
            prod_list = 'bar'
            try:
                run(prod_list)
            except KeyboardInterrupt:
                pass
            process.assert_not_called()

    def test_run_uses_process_via_multiprocessing(self):
        """Test that process is called through Process."""
        from trollflow2.launcher import run
        from threading import Thread
        with mock.patch('trollflow2.launcher.yaml.load'),\
                mock.patch('trollflow2.launcher.open'),\
                mock.patch('trollflow2.launcher.generate_messages') as generate_messages,\
                mock.patch('trollflow2.launcher.process') as process,\
                mock.patch('multiprocessing.Process') as Process:
            def gen_messages(*args):
                del args
                yield 'foo'
                raise KeyboardInterrupt
            generate_messages.side_effect = gen_messages
            Process.side_effect = Thread
            prod_list = 'bar'
            try:
                run(prod_list)
            except KeyboardInterrupt:
                pass
            process.assert_called_once()

    def test_run_relies_on_listener(self):
        """Test running relies on listener."""
        from trollflow2.launcher import run
        with mock.patch('trollflow2.launcher.yaml.load') as yaml_load,\
                mock.patch('trollflow2.launcher.open'),\
                mock.patch('multiprocessing.Process') as Process,\
                mock.patch('trollflow2.launcher.ListenerContainer') as lc_:
            listener = mock.MagicMock()
            listener.output_queue.get.return_value = 'foo'
            lc_.return_value = listener
            proc_ret = mock.MagicMock()
            Process.return_value = proc_ret
            # stop looping
            proc_ret.join.side_effect = KeyboardInterrupt
            yaml_load.return_value = self.config
            prod_list = 'bar'
            try:
                run(prod_list)
            except KeyboardInterrupt:
                pass
            listener.output_queue.called_once()
            lc_.assert_called_with(addresses=None, nameserver='localhost',
                                   topics=['/topic1', '/topic2'])
            # Subscriber topics are removed from config
            self.assertTrue('subscribe_topics' not in self.config['product_list'])
            # Topics are given as command line option
            lc_.reset_mock()
            try:
                run(prod_list, connection_parameters=dict(topic=['/topic3']))
            except KeyboardInterrupt:
                pass
            lc_.assert_called_with(addresses=None, nameserver='localhost',
                                   topics=['/topic3'])

    def test_run_starts_and_joins_process(self):
        """Test running."""
        from trollflow2.launcher import run
        with mock.patch('trollflow2.launcher.yaml.load') as yaml_load,\
                mock.patch('trollflow2.launcher.open'),\
                mock.patch('multiprocessing.Process') as Process,\
                mock.patch('trollflow2.launcher.ListenerContainer') as lc_:
            listener = mock.MagicMock()
            listener.output_queue.get.return_value = 'foo'
            lc_.return_value = listener
            proc_ret = mock.MagicMock()
            Process.return_value = proc_ret
            # stop looping
            proc_ret.join.side_effect = KeyboardInterrupt
            yaml_load.return_value = self.config
            prod_list = 'bar'
            try:
                run(prod_list)
            except KeyboardInterrupt:
                pass
            proc_ret.start.assert_called_once()
            proc_ret.join.assert_called_once()


class TestInterruptRun(TestCase):
    """Test case for running the plugins."""

    def setUp(self):
        """Set up the test case."""
        super().setUp()
        self.config = yaml.load(yaml_test1, Loader=UnsafeLoader)

    def test_run_keyboard_interrupt(self):
        """Test interrupting the run with a ctrl-C."""
        from trollflow2.launcher import run
        with mock.patch('trollflow2.launcher.yaml.load'),\
                mock.patch('trollflow2.launcher.open'),\
                mock.patch('trollflow2.launcher.ListenerContainer') as lc_:
            listener = mock.MagicMock()
            get = mock.Mock()
            get.side_effect = KeyboardInterrupt
            listener.output_queue.get = get
            lc_.return_value = listener
            run(0)
            listener.stop.assert_called_once()


class TestRunLogging(TestCase):
    """Test case for checking the logging in `run`."""

    def setUp(self):
        """Set up the test case."""
        super().setUp()
        self.config = yaml.load(yaml_test1, Loader=UnsafeLoader)

    def test_target_fun_logs_to_existing_handlers(self):
        """Test that target_fun logs to existing handlers."""
        from trollflow2.launcher import run
        from trollflow2.launcher import LOG
        from threading import Thread
        with mock.patch('trollflow2.launcher.yaml.load'),\
                mock.patch('trollflow2.launcher.open'), \
                mock.patch('trollflow2.launcher.process') as process,\
                mock.patch('trollflow2.launcher.generate_messages') as generate_messages, \
                mock.patch('trollflow2.launcher.check_results'), \
                mock.patch('multiprocessing.Process') as Process:

            def fake_process(*args, **kwargs):
                LOG.error('hej')

            fake_handler = mock.MagicMock()
            fake_handler.level = 0
            Process.side_effect = Thread
            process.side_effect = fake_process
            generate_messages.return_value = ['bla']

            try:
                LOG.addHandler(fake_handler)
                run(0)
            finally:
                LOG.removeHandler(fake_handler)
            assert fake_handler.method_calls

    def test_target_fun_does_not_log_to_existing_handlers_directly(self):
        """Test that target_fun does not log to existing handlers directly."""
        from trollflow2.launcher import run
        from trollflow2.launcher import LOG
        from threading import Thread
        with mock.patch('trollflow2.launcher.yaml.load'),\
                mock.patch('trollflow2.launcher.open'), \
                mock.patch('trollflow2.launcher.process') as process,\
                mock.patch('trollflow2.launcher.generate_messages') as generate_messages, \
                mock.patch('trollflow2.launcher.check_results'), \
                mock.patch('multiprocessing.Process') as Process:

            def fake_process(*args, **kwargs):
                LOG.error('hej')

            fake_handler = mock.MagicMock()
            fake_handler.level = 0
            Process.side_effect = Thread
            process.side_effect = fake_process
            generate_messages.return_value = ['bla']

            try:
                LOG.addHandler(fake_handler)
                original_handlers = set(LOG.handlers.copy())
                run(0)
                assert len(LOG.handlers) >= 1
                new_handlers = set(LOG.handlers.copy())
                assert len(new_handlers & original_handlers) == 0
            finally:
                LOG.removeHandler(fake_handler)


class TestExpand(TestCase):
    """Test expanding the product list."""

    def test_expand(self):
        """Test expanding the product list."""
        from trollflow2.launcher import expand
        inside = {'a': 'b'}
        outside = {'c': inside, 'd': inside}
        expanded = expand(outside)
        self.assertIsNot(expanded['d'], expanded['c'])


class TestProcess(TestCase):
    """Test case for the subprocessing."""

<<<<<<< HEAD
    def test_process(self):
        """Test subprocessing."""
        from trollflow2.launcher import process
        with mock.patch('trollflow2.launcher.traceback') as traceback,\
                mock.patch('trollflow2.launcher.sendmail') as sendmail,\
                mock.patch('trollflow2.launcher.expand') as expand,\
                mock.patch('trollflow2.launcher.yaml') as yaml_,\
                mock.patch('trollflow2.launcher.message_to_jobs') as message_to_jobs,\
                mock.patch('trollflow2.launcher.open') as open_,\
                mock.patch('trollflow2.launcher.get_dask_client') as gdc:

            fid = mock.MagicMock()
            fid.read.return_value = yaml_test1
            open_.return_value.__enter__.return_value = fid
            mock_config = mock.MagicMock()
            yaml_.load.return_value = mock_config
            yaml_.YAMLError = yaml.YAMLError
            # Make a client that has no `.close()` method (for coverage)
            client = mock.MagicMock()
            client.close.side_effect = AttributeError
            gdc.return_value = client
            fun1 = mock.MagicMock()
            # Return something resembling a config
            expand.return_value = {"workers": [{"fun": fun1}]}

            message_to_jobs.return_value = {1: {"job1": dict([])}}
            the_queue = mock.MagicMock()
            fun1.stop.assert_not_called()
            process("msg", "prod_list", the_queue)
            fun1.stop.assert_called_once()

            open_.assert_called_with("prod_list")
            yaml_.load.assert_called_once()
            message_to_jobs.assert_called_with("msg", {"workers": [{"fun": fun1}]})
            fun1.assert_called_with({'job1': {}, 'processing_priority': 1, 'produced_files': the_queue})
            gdc.assert_called_once()
            client.close.assert_called_once()

            fun1.stop = mock.MagicMock(side_effect=AttributeError('boo'))
            process("msg", "prod_list", the_queue)

            # Test that errors are propagated
            fun1.side_effect = KeyboardInterrupt
            with self.assertRaises(KeyboardInterrupt):
                process("msg", "prod_list", the_queue)
            # Test crash hander call.  This will raise KeyError as there
            # are no configured workers in the config returned by expand()
            traceback.format_exc.return_value = 'baz'
            crash_handlers = {"crash_handlers": {"config": {"foo": "bar"},
                                                 "handlers": [{"fun": sendmail}]}}
            expand.return_value = crash_handlers
            with self.assertRaises(KeyError):
                process("msg", "prod_list", the_queue)
            config = crash_handlers['crash_handlers']['config']
            sendmail.assert_called_once_with(config, 'baz')

            # Test failure in open(), e.g. a missing file
            open_.side_effect = IOError
            with self.assertRaises(IOError):
                process("msg", "prod_list", the_queue)

            # Test failure in yaml.load(), e.g. bad formatting
            open_.side_effect = yaml.YAMLError
            with self.assertRaises(yaml.YAMLError):
                process("msg", "prod_list", the_queue)

            if sys.platform == "linux":
                def wait(job):
                    time.sleep(0.1)
                fun1.reset_mock(return_value=True, side_effect=True)
                open_.reset_mock(return_value=True, side_effect=True)
                expand.reset_mock(return_value=True, side_effect=True)
                expand.return_value = {"workers": [{"fun": fun1, "timeout": 0.05}]}
                fun1.side_effect = wait
                with pytest.raises(TimeoutError, match="Timeout for .* expired "
                                                       "after 0.1 seconds"):
                    process("msg", "prod_list", the_queue)
                # wait a second to ensure alarm is not raised later
                time.sleep(0.11)
=======
    def setUp(self):
        """Set up the test."""
        self.patcher = mock.patch.multiple("trollflow2.launcher",
                                           traceback=mock.DEFAULT,
                                           sendmail=mock.DEFAULT,
                                           expand=mock.DEFAULT,
                                           yaml=mock.DEFAULT,
                                           message_to_jobs=mock.DEFAULT,
                                           open=mock.DEFAULT,
                                           get_dask_client=mock.DEFAULT)
        mocks = self.patcher.start()

        self.traceback = mocks['traceback']
        self.sendmail = mocks['sendmail']

        self.open = mocks['open']
        fid = mock.MagicMock()
        fid.read.return_value = yaml_test1
        self.open.return_value.__enter__.return_value = fid

        self.yaml = mocks['yaml']
        # Is this necessary?
        self.yaml.YAMLError = YAMLError

        self.get_dask_client = mocks['get_dask_client']
        # Make a client that has no `.close()` method (for coverage)
        self.client = mock.MagicMock()
        self.client.close.side_effect = AttributeError
        self.get_dask_client.return_value = self.client

        self.expand = mocks['expand']
        self.fake_plugin = mock.MagicMock()
        # Return something resembling a config
        self.expand.return_value = {"workers": [{"fun": self.fake_plugin}]}

        self.message_to_jobs = mocks['message_to_jobs']
        self.message_to_jobs.return_value = {1: {"job1": dict([])}}

        self.queue = mock.MagicMock()

    def tearDown(self):
        """Tear down the test case."""
        self.patcher.stop()

    def test_plugin_is_stopped_after_processing(self):
        """Test plugin is stopped after processing."""
        self.fake_plugin.stop.assert_not_called()
        process("msg", "prod_list", self.queue)
        self.fake_plugin.stop.assert_called_once()

    def test_product_list_is_opened(self):
        """Test product list is opened."""
        process("msg", "prod_list", self.queue)
        self.open.assert_called_with("prod_list")

    def test_yaml_config_is_read_only_once(self):
        """Test that the yaml config is read only once."""
        process("msg", "prod_list", self.queue)
        self.yaml.load.assert_called_once()

    def test_workers_config_is_passed_down(self):
        """Test that the workers config is used."""
        process("msg", "prod_list", self.queue)
        self.message_to_jobs.assert_called_with("msg", {"workers": [{"fun": self.fake_plugin}]})

    def test_plugin_is_used(self):
        """Test that the plugin is being used."""
        process("msg", "prod_list", self.queue)
        self.fake_plugin.assert_called_with({'job1': {}, 'processing_priority': 1, 'produced_files': self.queue})

    def test_dask_client_is_used(self):
        """Test that the dask client is used."""
        process("msg", "prod_list", self.queue)
        self.get_dask_client.assert_called_once()

    def test_dask_client_is_closed(self):
        """Test that the dask client is closed."""
        process("msg", "prod_list", self.queue)
        self.client.close.assert_called_once()

    def test_plugin_with_no_stop_work(self):
        """Test that plugins with no `stop` method (like regular functions) can be used."""
        self.fake_plugin.stop = mock.MagicMock(side_effect=AttributeError('boo'))
        process("msg", "prod_list", self.queue)

    def test_error_propagation(self):
        """Test that errors are propagated."""
        self.fake_plugin.side_effect = KeyboardInterrupt
        with pytest.raises(KeyboardInterrupt):
            process("msg", "prod_list", self.queue)

    def test_crash_handler_call(self):
        """Test crash hander call.

        This will raise KeyError as there are no configured workers in the config returned by expand().
        """
        self.traceback.format_exc.return_value = 'baz'
        crash_handlers = {"crash_handlers": {"config": {"foo": "bar"},
                                             "handlers": [{"fun": self.sendmail}]}}
        self.expand.return_value = crash_handlers
        with pytest.raises(KeyError):
            process("msg", "prod_list", self.queue)
        config = crash_handlers['crash_handlers']['config']
        self.sendmail.assert_called_once_with(config, 'baz')

    def test_open_missing_file(self):
        """Test failure in open() due to a missing config file."""
        self.open.side_effect = IOError
        with pytest.raises(IOError):
            process("msg", "prod_list", self.queue)

    def test_open_bad_yaml(self):
        """Test failure in yaml.load(), e.g. bad formatting."""
        self.open.side_effect = YAMLError
        with pytest.raises(YAMLError):
            process("msg", "prod_list", self.queue)

    @pytest.mark.skipIf(sys.platform != "linux",
                        "Timeout only supported on Linux")
    def test_timeout_in_running_job(self):
        """Test timeout in running job."""
        def wait(job):
            del job
            time.sleep(0.1)

        self.fake_plugin.side_effect = wait

        self.expand.return_value = {"workers": [{"fun": self.fake_plugin, "timeout": 0.05}]}
        with pytest.raises(TimeoutError, match="Timeout for .* expired "
                                               "after 0.1 seconds"):
            process("msg", "prod_list", self.queue)
        # wait a little to ensure alarm is not raised later
        time.sleep(0.11)
>>>>>>> 9f254786


class TestDistributed(TestCase):
    """Test functions for distributed processing."""

    def test_get_dask_client(self):
        """Test getting dask client."""
        from trollflow2.launcher import get_dask_client

        ncores = mock.MagicMock()
        ncores.return_value = {}
        client = mock.MagicMock(ncores=ncores)
        client_class = mock.MagicMock()
        client_class.return_value = client

        # No client configured
        config = {}
        res = get_dask_client(config)
        assert res is None

        # Config is valid, but no workers are available
        config = {"dask_distributed": {"class": client_class,
                                       "settings": {"foo": 1, "bar": 2}
                                       }
                  }
        res = get_dask_client(config)
        assert res is None
        ncores.assert_called_once()
        client.close.assert_called_once()

        # The scheduler had no workers, the client doesn't have `.close()`
        client.close.side_effect = AttributeError
        res = get_dask_client(config)
        assert res is None

        # Config is valid, scheduler has workers
        ncores.return_value = {'a': 1, 'b': 1}
        res = get_dask_client(config)
        assert res is client
        assert ncores.call_count == 3

        # Scheduler couldn't connect to workers
        client_class.side_effect = OSError
        res = get_dask_client(config)
        assert res is None
        assert ncores.call_count == 3


def test_check_results(tmp_path, caplog):
    """Test functionality for check_results."""
    from trollflow2.launcher import check_results

    class FakeQueue:
        def __init__(self, lo, hi, skip=None):
            if skip is None:
                skip = []
            self._files = set()
            for i in range(lo, hi):
                f = (tmp_path / f"file{i:d}")
                self._files.add(str(f))
                if i not in skip:
                    with f.open(mode="wt") as fp:
                        fp.write("zucchini" * i)

        def get(self, block=None):
            try:
                return self._files.pop()
            except KeyError:
                raise queue.Empty

        def qsize(self):
            return len(self._files)

    produced_files = FakeQueue(0, 3)
    start_time = datetime.datetime(1900, 1, 1)
    exitcode = 0
    with caplog.at_level(logging.DEBUG):
        check_results(produced_files, start_time, exitcode)
    assert "Empty file detected" in caplog.text
    assert "files produced nominally" not in caplog.text

    produced_files = FakeQueue(5, 8, skip=[6])
    with caplog.at_level(logging.DEBUG):
        check_results(produced_files, start_time, exitcode)
    assert "Missing file" in caplog.text
    assert "files produced nominally" not in caplog.text

    produced_files = FakeQueue(10, 13)
    with caplog.at_level(logging.DEBUG), \
            mock.patch("trollflow2.launcher.datetime") as dd:
        dd.now.return_value = datetime.datetime(1927, 5, 20, 0, 0)
        check_results(produced_files, start_time, exitcode)
    assert "All 3 files produced nominally in 10000 days" in caplog.text

    with caplog.at_level(logging.DEBUG):
        check_results(produced_files, start_time, 1)
    assert "Process crashed with exit code 1" in caplog.text

    with caplog.at_level(logging.DEBUG):
        check_results(produced_files, start_time, -1)
    assert "Process killed with signal 1" in caplog.text


if __name__ == '__main__':
    unittest.main()<|MERGE_RESOLUTION|>--- conflicted
+++ resolved
@@ -453,87 +453,6 @@
 class TestProcess(TestCase):
     """Test case for the subprocessing."""
 
-<<<<<<< HEAD
-    def test_process(self):
-        """Test subprocessing."""
-        from trollflow2.launcher import process
-        with mock.patch('trollflow2.launcher.traceback') as traceback,\
-                mock.patch('trollflow2.launcher.sendmail') as sendmail,\
-                mock.patch('trollflow2.launcher.expand') as expand,\
-                mock.patch('trollflow2.launcher.yaml') as yaml_,\
-                mock.patch('trollflow2.launcher.message_to_jobs') as message_to_jobs,\
-                mock.patch('trollflow2.launcher.open') as open_,\
-                mock.patch('trollflow2.launcher.get_dask_client') as gdc:
-
-            fid = mock.MagicMock()
-            fid.read.return_value = yaml_test1
-            open_.return_value.__enter__.return_value = fid
-            mock_config = mock.MagicMock()
-            yaml_.load.return_value = mock_config
-            yaml_.YAMLError = yaml.YAMLError
-            # Make a client that has no `.close()` method (for coverage)
-            client = mock.MagicMock()
-            client.close.side_effect = AttributeError
-            gdc.return_value = client
-            fun1 = mock.MagicMock()
-            # Return something resembling a config
-            expand.return_value = {"workers": [{"fun": fun1}]}
-
-            message_to_jobs.return_value = {1: {"job1": dict([])}}
-            the_queue = mock.MagicMock()
-            fun1.stop.assert_not_called()
-            process("msg", "prod_list", the_queue)
-            fun1.stop.assert_called_once()
-
-            open_.assert_called_with("prod_list")
-            yaml_.load.assert_called_once()
-            message_to_jobs.assert_called_with("msg", {"workers": [{"fun": fun1}]})
-            fun1.assert_called_with({'job1': {}, 'processing_priority': 1, 'produced_files': the_queue})
-            gdc.assert_called_once()
-            client.close.assert_called_once()
-
-            fun1.stop = mock.MagicMock(side_effect=AttributeError('boo'))
-            process("msg", "prod_list", the_queue)
-
-            # Test that errors are propagated
-            fun1.side_effect = KeyboardInterrupt
-            with self.assertRaises(KeyboardInterrupt):
-                process("msg", "prod_list", the_queue)
-            # Test crash hander call.  This will raise KeyError as there
-            # are no configured workers in the config returned by expand()
-            traceback.format_exc.return_value = 'baz'
-            crash_handlers = {"crash_handlers": {"config": {"foo": "bar"},
-                                                 "handlers": [{"fun": sendmail}]}}
-            expand.return_value = crash_handlers
-            with self.assertRaises(KeyError):
-                process("msg", "prod_list", the_queue)
-            config = crash_handlers['crash_handlers']['config']
-            sendmail.assert_called_once_with(config, 'baz')
-
-            # Test failure in open(), e.g. a missing file
-            open_.side_effect = IOError
-            with self.assertRaises(IOError):
-                process("msg", "prod_list", the_queue)
-
-            # Test failure in yaml.load(), e.g. bad formatting
-            open_.side_effect = yaml.YAMLError
-            with self.assertRaises(yaml.YAMLError):
-                process("msg", "prod_list", the_queue)
-
-            if sys.platform == "linux":
-                def wait(job):
-                    time.sleep(0.1)
-                fun1.reset_mock(return_value=True, side_effect=True)
-                open_.reset_mock(return_value=True, side_effect=True)
-                expand.reset_mock(return_value=True, side_effect=True)
-                expand.return_value = {"workers": [{"fun": fun1, "timeout": 0.05}]}
-                fun1.side_effect = wait
-                with pytest.raises(TimeoutError, match="Timeout for .* expired "
-                                                       "after 0.1 seconds"):
-                    process("msg", "prod_list", the_queue)
-                # wait a second to ensure alarm is not raised later
-                time.sleep(0.11)
-=======
     def setUp(self):
         """Set up the test."""
         self.patcher = mock.patch.multiple("trollflow2.launcher",
@@ -667,7 +586,6 @@
             process("msg", "prod_list", self.queue)
         # wait a little to ensure alarm is not raised later
         time.sleep(0.11)
->>>>>>> 9f254786
 
 
 class TestDistributed(TestCase):
