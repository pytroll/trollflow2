#!/usr/bin/env python
# -*- coding: utf-8 -*-
#
# Copyright (c) 2019 Pytroll developers
#
# Author(s):
#
#   Martin Raspaud <martin.raspaud@smhi.se>
#   Panu Lahtinen <pnuu+git@iki.fi>
#
# This program is free software: you can redistribute it and/or modify
# it under the terms of the GNU General Public License as published by
# the Free Software Foundation, either version 3 of the License, or
# (at your option) any later version.
#
# This program is distributed in the hope that it will be useful,
# but WITHOUT ANY WARRANTY; without even the implied warranty of
# MERCHANTABILITY or FITNESS FOR A PARTICULAR PURPOSE.  See the
# GNU General Public License for more details.
#
# You should have received a copy of the GNU General Public License
# along with this program.  If not, see <http://www.gnu.org/licenses/>
"""Test the launcher module."""

import datetime
import logging
import queue
import sys
import time
import unittest
from contextlib import contextmanager
from logging.handlers import QueueHandler
import multiprocessing

import pytest
import yaml
from yaml import YAMLError

try:
    from yaml import UnsafeLoader
except ImportError:
    from yaml import Loader as UnsafeLoader
from unittest import mock
from trollflow2.tests.utils import TestCase
from trollflow2.launcher import process, generate_messages, VALID_MESSAGE_TYPES

yaml_test1 = """
product_list:
  something: foo
  min_coverage: 5.0
  subscribe_topics:
    - /topic1
    - /topic2
  areas:
      euron1:
        areaname: euron1
        min_coverage: 20.0
        priority: 1
        products:
          ctth:
            productname: cloud_top_height
            output_dir: /tmp/satdmz/pps/www/latest_2018/
            formats:
              - format: png
                writer: simple_image
              - format: jpg
                writer: simple_image
                fill_value: 0
            fname_pattern: "{platform_name:s}_{start_time:%Y%m%d_%H%M}_{areaname:s}_ctth.{format}"

      germ:
        areaname: germ
        fname_pattern: "{start_time:%Y%m%d_%H%M}_{areaname:s}_{productname}.{format}"
        products:
          cloudtype:
            productname: cloudtype
            output_dir: /tmp/satdmz/pps/www/latest_2018/
            formats:
              - format: png
                writer: simple_image

      omerc_bb:
        areaname: omerc_bb
        output_dir: /tmp
        products:
          ct:
            productname: ct
            formats:
              - format: nc
                writer: cf
          cloud_top_height:
            productname: cloud_top_height
            formats:
              - format: tif
                writer: geotiff
"""

yaml_test_minimal = """
product_list:
  output_dir: &output_dir
    /mnt/output/
  publish_topic: /MSG_0deg/L3
  reader: seviri_l1b_hrit
  fname_pattern:
    "{start_time:%Y%m%d_%H%M}_{platform_name}_{areaname}_{productname}.{format}"
  formats:
    - format: tif
      writer: geotiff
  areas:
      euro4:
        areaname: euro4
        products:
          overview:
            productname: overview
          airmass:
            productname: airmass
          natural_color:
            productname: natural_color
          night_fog:
            productname: night_fog

workers:
  - fun: !!python/name:trollflow2.plugins.create_scene
  - fun: !!python/name:trollflow2.plugins.load_composites
  - fun: !!python/name:trollflow2.plugins.resample
  - fun: !!python/name:trollflow2.plugins.save_datasets
#  - fun: !!python/object:trollflow2.FilePublisher {}
"""


class TestGetAreaPriorities(TestCase):
    """Test case for area priorities."""

    def test_get_area_priorities(self):
        """Test getting the area priorities."""
        from trollflow2.launcher import get_area_priorities
        prodlist = yaml.load(yaml_test1, Loader=UnsafeLoader)

        priorities = get_area_priorities(prodlist)
        self.assertTrue(1 in priorities)
        self.assertTrue(isinstance(priorities[1], list))
        self.assertTrue('euron1' in priorities[1])
        self.assertTrue(999 in priorities)
        self.assertTrue(isinstance(priorities[999], list))
        self.assertTrue('omerc_bb' in priorities[999])
        self.assertTrue('germ' in priorities[999])


class TestMessageToJobs(TestCase):
    """Test case for converting a message to jobs."""

    def test_message_to_jobs(self):
        """Test converting message to jobs."""
        from trollflow2.launcher import message_to_jobs
        prodlist = yaml.load(yaml_test1, Loader=UnsafeLoader)
        msg = mock.MagicMock()
        msg.data = {'uri': 'foo'}

        jobs = message_to_jobs(msg, prodlist)
        self.assertEqual(set(jobs.keys()), {1, 999})
        for i in jobs.keys():
            self.assertEqual(set(jobs[i].keys()),
                             {'input_filenames', 'input_mda', 'product_list'})
            self.assertEqual(jobs[i]['input_filenames'], ['foo'])
            self.assertEqual(jobs[i]['input_mda'], msg.data)
            self.assertEqual(set(jobs[i]['product_list'].keys()),
                             {'product_list'})
        self.assertEqual(set(jobs[1]['product_list']['product_list']['areas'].keys()),
                         set(['euron1']))
        self.assertEqual(set(jobs[999]['product_list']['product_list']['areas'].keys()),
                         set(['germ', 'omerc_bb']))

        prodlist['product_list']['areas']['germ']['priority'] = None
        jobs = message_to_jobs(msg, prodlist)
        self.assertTrue('germ' in jobs[999]['product_list']['product_list']['areas'])

    def test_message_to_jobs_minimal(self):
        """Test converting a message to minimal jobs."""
        from trollflow2.launcher import message_to_jobs
        prodlist = yaml.load(yaml_test_minimal, Loader=UnsafeLoader)
        msg = mock.MagicMock()
        msg.data = {'uri': 'foo'}
        jobs = message_to_jobs(msg, prodlist)

        expected = dict([('euro4',
                          {'areaname': 'euro4',
                           'products': {'airmass': {'formats': [{'format': 'tif',
                                                                 'writer': 'geotiff'}],
                                                    'productname': 'airmass'},
                                        'natural_color': {'formats': [{'format': 'tif',
                                                                       'writer': 'geotiff'}],
                                                          'productname': 'natural_color'},
                                        'night_fog': {'formats': [{'format': 'tif',
                                                                   'writer': 'geotiff'}],
                                                      'productname': 'night_fog'},
                                        'overview': {'formats': [{'format': 'tif',
                                                                  'writer': 'geotiff'}],
                                                     'productname': 'overview'}}})])
        self.assertDictEqual(jobs[999]['product_list']['product_list']['areas'], expected)
        self.assertIn('output_dir', jobs[999]['product_list']['product_list'])
        # Test that the formats are not the same object
        prods = jobs[999]['product_list']['product_list']['areas']['euro4']['products']
        self.assertFalse(prods['overview']['formats'][0] is
                         prods['natural_color']['formats'][0])
        prods['overview']['formats'][0]['foo'] = 'bar'
        self.assertFalse('foo' in prods['natural_color']['formats'][0])

    def test_message_to_jobs_fsspec(self):
        """Test transforming a message containing filesystem specification."""
        with mock.patch.dict('sys.modules', {'fsspec': mock.MagicMock(),
                                             'fsspec.spec': mock.MagicMock(),
                                             'satpy': mock.MagicMock(),
                                             'satpy.readers': mock.MagicMock(),
                                             'satpy.resample': mock.MagicMock(),
                                             'satpy.writers': mock.MagicMock(),
                                             'satpy.dataset': mock.MagicMock(),
                                             'satpy.version': mock.MagicMock()}):
            from fsspec.spec import AbstractFileSystem as abs_fs
            from satpy.readers import FSFile as fsfile
            from trollflow2.launcher import message_to_jobs
            import json

            filename = "zip:///S3A_OL_2_WFR____20201210T080758_20201210T080936_20201210T103707_0097_066_078_1980_MAR_O_NR_002.SEN3/Oa01_reflectance.nc"  # noqa
            fs = {"cls": "fsspec.implementations.zip.ZipFileSystem",
                  "protocol": "abstract",
                  "args": ["sentinel-s3-ol2wfr-zips/2020/12/10/S3A_OL_2_WFR____20201210T080758_20201210T080936_20201210T103707_0097_066_078_1980_MAR_O_NR_002.zip"],  # noqa
                  "target_protocol": "s3",
                  "target_options": {"anon": False,
                                     "client_kwargs": {"endpoint_url": "https://my.dismi.se"}}}
            msg_data = {"dataset": [{"filesystem": fs,
                                     "uid": filename,
                                     "uri": filename + "::s3:///sentinel-s3-ol2wfr-zips/2020/12/10/S3A_OL_2_WFR____20201210T080758_20201210T080936_20201210T103707_0097_066_078_1980_MAR_O_NR_002.zip",  # noqa
                                     }]
                        }

            msg = mock.MagicMock()
            msg.data = msg_data

            prodlist = yaml.load(yaml_test_minimal, Loader=UnsafeLoader)
            jobs = message_to_jobs(msg, prodlist)
            filesystemfile = jobs[999]['input_filenames'][0]

            assert filesystemfile == fsfile.return_value
            fsfile.assert_called_once_with(filename, abs_fs.from_json.return_value)
            abs_fs.from_json.assert_called_once_with(json.dumps(fs))

    def test_message_to_jobs_with_fsspec_uri_without_fs_info(self):
        """Test transforming a message containing a url without fsspec specification."""
        with mock.patch.dict('sys.modules', {'fsspec': mock.MagicMock(),
                                             'fsspec.spec': mock.MagicMock(),
                                             'satpy': mock.MagicMock(),
                                             'satpy.readers': mock.MagicMock(),
                                             'satpy.resample': mock.MagicMock(),
                                             'satpy.writers': mock.MagicMock(),
                                             'satpy.dataset': mock.MagicMock(),
                                             'satpy.version': mock.MagicMock()}):
            from trollflow2.launcher import message_to_jobs

            filename = "/S3A_OL_2_WFR____20201210T080758_20201210T080936_20201210T103707_0097_066_078_1980_MAR_O_NR_002.SEN3/Oa01_reflectance.nc"  # noqa
            uri = "simplecache::ssh://someserver.example.com" + filename

            msg_data = {"dataset": [{"uid": filename,
                                     "uri": uri,
                                     }]
                        }

            msg = mock.MagicMock()
            msg.data = msg_data

            prodlist = yaml.load(yaml_test_minimal, Loader=UnsafeLoader)
            jobs = message_to_jobs(msg, prodlist)
            extracted_filename = jobs[999]['input_filenames'][0]

            assert extracted_filename == uri

    def test_message_to_jobs_non_fsspec_uri(self):
        """Test transforming a message containing a url without fsspec specification."""
        with mock.patch.dict('sys.modules', {'fsspec': mock.MagicMock(),
                                             'fsspec.spec': mock.MagicMock(),
                                             'satpy': mock.MagicMock(),
                                             'satpy.readers': mock.MagicMock(),
                                             'satpy.resample': mock.MagicMock(),
                                             'satpy.writers': mock.MagicMock(),
                                             'satpy.dataset': mock.MagicMock(),
                                             'satpy.version': mock.MagicMock()}):
            from trollflow2.launcher import message_to_jobs

            filename = "/S3A_OL_2_WFR____20201210T080758_20201210T080936_20201210T103707_0097_066_078_1980_MAR_O_NR_002.SEN3/Oa01_reflectance.nc"  # noqa
            uri = "ssh://someserver.example.com" + filename

            msg_data = {"dataset": [{"uid": filename,
                                     "uri": uri
                                     }]
                        }

            msg = mock.MagicMock()
            msg.data = msg_data

            prodlist = yaml.load(yaml_test_minimal, Loader=UnsafeLoader)
            jobs = message_to_jobs(msg, prodlist)
            extracted_filename = jobs[999]['input_filenames'][0]

            assert extracted_filename == uri


class TestRun(TestCase):
    """Test case for running the plugins."""

    def setUp(self):
        """Set up the test case."""
        super().setUp()
        self.config = yaml.load(yaml_test1, Loader=UnsafeLoader)
        self.queue = multiprocessing.Manager().Queue()

    def test_run_does_not_call_process_directly(self):
        """Test that process is called through Process."""
        from trollflow2.launcher import Runner
        with mock.patch('trollflow2.launcher.yaml.load'),\
                mock.patch('trollflow2.launcher.open'),\
                mock.patch('trollflow2.launcher.generate_messages') as generate_messages,\
                mock.patch('trollflow2.launcher.process') as process,\
                mock.patch('trollflow2.launcher.check_results'),\
                mock.patch('multiprocessing.get_context'):
            generate_messages.side_effect = ['foo', KeyboardInterrupt]
            prod_list = 'bar'
            try:
                runner = Runner(prod_list, self.queue)
                runner.run()
            except KeyboardInterrupt:
                pass
            process.assert_not_called()

    def test_run_uses_process_via_multiprocessing(self):
        """Test that process is called through Process."""
        from trollflow2.launcher import Runner
        from threading import Thread
        with mock.patch('trollflow2.launcher.yaml.load'),\
                mock.patch('trollflow2.launcher.open'),\
                mock.patch('trollflow2.launcher.generate_messages') as generate_messages,\
                mock.patch('trollflow2.launcher.process') as process, \
                mock.patch('multiprocessing.get_context') as get_context:
            def gen_messages(*args):
                del args
                yield 'foo'
                raise KeyboardInterrupt
            generate_messages.side_effect = gen_messages
            get_context.return_value.Process.side_effect = Thread
            prod_list = 'bar'
            try:
                runner = Runner(prod_list, self.queue)
                runner.run()
            except KeyboardInterrupt:
                pass
            process.assert_called_once()

    def test_run_relies_on_listener(self):
        """Test running relies on listener."""
        from trollflow2.launcher import Runner
        with mock.patch('trollflow2.launcher.yaml.load') as yaml_load,\
                mock.patch('trollflow2.launcher.open'),\
                mock.patch('multiprocessing.get_context') as get_context, \
                mock.patch('trollflow2.launcher.ListenerContainer') as lc_:
            msg = mock.MagicMock()
            msg.type = 'file'
            listener = mock.MagicMock()
            listener.output_queue.get.return_value = msg
            lc_.return_value = listener
            proc_ret = mock.MagicMock()
            get_context.return_value.Process.return_value = proc_ret
            # stop looping
            proc_ret.join.side_effect = KeyboardInterrupt
            yaml_load.return_value = self.config
            prod_list = 'bar'
            try:
                runner = Runner(prod_list, self.queue)
                runner.run()
            except KeyboardInterrupt:
                pass
            listener.output_queue.called_once()
            lc_.assert_called_with(addresses=None, nameserver='localhost',
                                   topics=['/topic1', '/topic2'])
            # Subscriber topics are removed from config
            self.assertTrue('subscribe_topics' not in self.config['product_list'])
            # Topics are given as command line option
            lc_.reset_mock()
            try:
                runner = Runner(prod_list, self.queue, connection_parameters=dict(topic=['/topic3']))
                runner.run()
            except KeyboardInterrupt:
                pass
            lc_.assert_called_with(addresses=None, nameserver='localhost',
                                   topics=['/topic3'])

    def test_run_starts_and_joins_process(self):
        """Test running."""
        with run_on_a_simple_product_list(self.config, self.queue) as (yaml_load, get_context, lc_, proc_ret):
            proc_ret.start.assert_called_once()
            proc_ret.join.assert_called_once()

    def test_subprocess_is_spawned(self):
        """Test that the subprocess is spawned, not forked."""
        with run_on_a_simple_product_list(self.config, self.queue) as (yaml_load, get_context, lc_, proc_ret):
            get_context.assert_called_once_with("spawn")


@contextmanager
def run_on_a_simple_product_list(config, log_queue):
    """Run a simple (fake) product list."""
    from trollflow2.launcher import Runner
    with mock.patch('trollflow2.launcher.yaml.load') as yaml_load,\
            mock.patch('trollflow2.launcher.open'),\
            mock.patch('multiprocessing.get_context') as get_context,\
            mock.patch('trollflow2.launcher.ListenerContainer') as lc_:

        msg = mock.MagicMock()
        msg.type = 'file'
        listener = mock.MagicMock()
        listener.output_queue.get.return_value = msg
        lc_.return_value = listener
        proc_ret = mock.MagicMock()
        get_context.return_value.Process.return_value = proc_ret
        # stop looping
        proc_ret.join.side_effect = KeyboardInterrupt
        yaml_load.return_value = config
        prod_list = 'bar'
        try:
            runner = Runner(prod_list, log_queue)
            runner.run()
        except KeyboardInterrupt:
            pass
        yield yaml_load, get_context, lc_, proc_ret


class TestInterruptRun(TestCase):
    """Test case for running the plugins."""

    def setUp(self):
        """Set up the test case."""
        super().setUp()
        self.config = yaml.load(yaml_test1, Loader=UnsafeLoader)
        self.queue = multiprocessing.Manager().Queue()

    def test_run_keyboard_interrupt(self):
        """Test interrupting the run with a ctrl-C."""
        from trollflow2.launcher import Runner
        with mock.patch('trollflow2.launcher.yaml.load'),\
                mock.patch('trollflow2.launcher.open'),\
                mock.patch('trollflow2.launcher.ListenerContainer') as lc_:
            listener = mock.MagicMock()
            get = mock.Mock()
            get.side_effect = KeyboardInterrupt
            listener.output_queue.get = get
            lc_.return_value = listener
            runner = Runner(0, self.queue)
            runner.run()
            listener.stop.assert_called_once()


class TestRunLogging(TestCase):
    """Test case for checking the logging in `run`."""

    @pytest.fixture(autouse=True)
    def inject_fixtures(self, caplog):
        """Inject the caplog fixture into this testcase instance."""
        self._caplog = caplog

    def setUp(self):
        """Set up the test case."""
        super().setUp()
        self.config = yaml.load(yaml_test1, Loader=UnsafeLoader)
        self.queue = multiprocessing.Manager().Queue()

    def test_subprocess_uses_queued_logging(self):
        """Test that the subprocess logs are handled."""
        from trollflow2.launcher import Runner
        with mock.patch('trollflow2.launcher.yaml.load'), \
                mock.patch('trollflow2.launcher.open'), \
                mock.patch('trollflow2.launcher.generate_messages') as generate_messages, \
                mock.patch('trollflow2.launcher.process'), \
                mock.patch('trollflow2.launcher.check_results'), \
                mock.patch('multiprocessing.get_context'):
            generate_messages.side_effect = ['foo', KeyboardInterrupt]
            prod_list = 'bar'
            try:
                runner = Runner(prod_list, self.queue)
                runner.run()
            except KeyboardInterrupt:
                pass
            root_logger = logging.getLogger()
            for handler in root_logger.handlers:
                if isinstance(handler, QueueHandler):
                    break
            else:
                raise AssertionError("No QueueHandler found.")


class TestExpand(TestCase):
    """Test expanding the product list."""

    def test_expand(self):
        """Test expanding the product list."""
        from trollflow2.launcher import expand
        inside = {'a': 'b'}
        outside = {'c': inside, 'd': inside}
        expanded = expand(outside)
        self.assertIsNot(expanded['d'], expanded['c'])


class TestProcess(TestCase):
    """Test the process function."""

    def setUp(self):
        """Set up the test."""
        self.patcher = mock.patch.multiple("trollflow2.launcher",
                                           traceback=mock.DEFAULT,
                                           sendmail=mock.DEFAULT,
                                           expand=mock.DEFAULT,
                                           yaml=mock.DEFAULT,
                                           message_to_jobs=mock.DEFAULT,
                                           open=mock.DEFAULT,
                                           get_dask_client=mock.DEFAULT)
        mocks = self.patcher.start()

        self.traceback = mocks['traceback']
        self.sendmail = mocks['sendmail']

        self.open = mocks['open']
        fid = mock.MagicMock()
        fid.read.return_value = yaml_test1
        self.open.return_value.__enter__.return_value = fid

        self.yaml = mocks['yaml']
        # Is this necessary?
        self.yaml.YAMLError = YAMLError

        self.get_dask_client = mocks['get_dask_client']
        # Make a client that has no `.close()` method (for coverage)
        self.client = mock.MagicMock()
        self.client.close.side_effect = AttributeError
        self.get_dask_client.return_value = self.client

        self.expand = mocks['expand']
        self.fake_plugin = mock.MagicMock()
        # Return something resembling a config
        self.expand.return_value = {"workers": [{"fun": self.fake_plugin}]}

        self.message_to_jobs = mocks['message_to_jobs']
        self.message_to_jobs.return_value = {1: {"job1": dict([])}}

        self.queue = mock.MagicMock()

    def tearDown(self):
        """Tear down the test case."""
        self.patcher.stop()

    def test_plugin_is_stopped_after_processing(self):
        """Test plugin is stopped after processing."""
        self.fake_plugin.stop.assert_not_called()
        process("msg", "prod_list", self.queue)
        self.fake_plugin.stop.assert_called_once()

    def test_product_list_is_opened(self):
        """Test product list is opened."""
        process("msg", "prod_list", self.queue)
        self.open.assert_called_with("prod_list")

    def test_yaml_config_is_read_only_once(self):
        """Test that the yaml config is read only once."""
        process("msg", "prod_list", self.queue)
        self.yaml.load.assert_called_once()

    def test_workers_config_is_passed_down(self):
        """Test that the workers config is used."""
        process("msg", "prod_list", self.queue)
        self.message_to_jobs.assert_called_with("msg", {"workers": [{"fun": self.fake_plugin}]})

    def test_plugin_is_used(self):
        """Test that the plugin is being used."""
        process("msg", "prod_list", self.queue)
        self.fake_plugin.assert_called_with({'job1': {}, 'processing_priority': 1, 'produced_files': self.queue})

    def test_dask_client_is_used(self):
        """Test that the dask client is used."""
        process("msg", "prod_list", self.queue)
        self.get_dask_client.assert_called_once()

    def test_dask_client_is_closed(self):
        """Test that the dask client is closed."""
        process("msg", "prod_list", self.queue)
        self.client.close.assert_called_once()

    def test_plugin_with_no_stop_work(self):
        """Test that plugins with no `stop` method (like regular functions) can be used."""
        self.fake_plugin.stop = mock.MagicMock(side_effect=AttributeError('boo'))
        process("msg", "prod_list", self.queue)

    def test_error_propagation(self):
        """Test that errors are propagated."""
        self.fake_plugin.side_effect = KeyboardInterrupt
        with pytest.raises(KeyboardInterrupt):
            process("msg", "prod_list", self.queue)

    def test_crash_handler_call(self):
        """Test crash hander call.

        This will raise KeyError as there are no configured workers in the config returned by expand().
        """
        self.traceback.format_exc.return_value = 'baz'
        crash_handlers = {"crash_handlers": {"config": {"foo": "bar"},
                                             "handlers": [{"fun": self.sendmail}]}}
        self.expand.return_value = crash_handlers
        with pytest.raises(KeyError):
            process("msg", "prod_list", self.queue)
        config = crash_handlers['crash_handlers']['config']
        self.sendmail.assert_called_once_with(config, 'baz')

    def test_open_missing_file(self):
        """Test failure in open() due to a missing config file."""
        self.open.side_effect = IOError
        with pytest.raises(IOError):
            process("msg", "prod_list", self.queue)

    def test_open_bad_yaml(self):
        """Test failure in yaml.load(), e.g. bad formatting."""
        self.open.side_effect = YAMLError
        with pytest.raises(YAMLError):
            process("msg", "prod_list", self.queue)

    @pytest.mark.skipif(sys.platform != "linux",
                        reason="Timeout only supported on Linux")
    def test_timeout_in_running_job(self):
        """Test timeout in running job."""
        def wait(job):
            del job
            time.sleep(0.1)

        self.fake_plugin.side_effect = wait

        self.expand.return_value = {"workers": [{"fun": self.fake_plugin, "timeout": 0.05}]}
        with pytest.raises(TimeoutError, match="Timeout for .* expired "
                                               "after 0.1 seconds"):
            process("msg", "prod_list", self.queue)
        # wait a little to ensure alarm is not raised later
        time.sleep(0.11)


def test_workers_initialized():
    """Test that the config loading works when workers are defined."""
    from tempfile import NamedTemporaryFile
    import os

    queue = mock.MagicMock()

    with NamedTemporaryFile(mode='w+t', delete=False) as tmp_file:
        fname = tmp_file.name
        tmp_file.write(yaml_test_minimal)
        tmp_file.close()

        try:
            with mock.patch("trollflow2.launcher.get_dask_client") as gdc:
                # `get_dask_client()` is called just after config reading, so if we get there loading worked
                gdc.side_effect = StopIteration
                try:
                    process("msg", fname, queue)
                except StopIteration:
                    pass
        finally:
            os.remove(fname)


def test_get_dask_client(caplog):
    """Test getting dask client."""
    from trollflow2.launcher import get_dask_client

    ncores = mock.MagicMock()
    ncores.return_value = {}
    client = mock.MagicMock(ncores=ncores)
    client_class = mock.MagicMock()
    client_class.return_value = client

    # No client configured
    config = {}
    with caplog.at_level(logging.DEBUG):
        res = get_dask_client(config)
    assert "Distributed processing not configured" in caplog.text
    caplog.clear()
    assert res is None

    # Config is valid, but no workers are available
    config = {"dask_distributed": {"class": client_class,
                                   "settings": {"foo": 1, "bar": 2}
                                   }
              }
    with caplog.at_level(logging.WARNING):
        res = get_dask_client(config)
    assert "No workers available, reverting to default scheduler" in caplog.text
    caplog.clear()
    assert res is None
    ncores.assert_called_once()
    client.close.assert_called_once()

    # The scheduler had no workers, the client doesn't have `.close()`
    client.close.side_effect = AttributeError
    with caplog.at_level(logging.WARNING):
        res = get_dask_client(config)
    assert res is None

    # Config is valid, scheduler has workers
    ncores.return_value = {'a': 1, 'b': 1}
    with caplog.at_level(logging.DEBUG):
        res = get_dask_client(config)
    assert "Using dask distributed client" in caplog.text
    caplog.clear()
    assert res is client
    assert ncores.call_count == 3

    # Scheduler couldn't connect to workers
    client_class.side_effect = OSError
    with caplog.at_level(logging.ERROR):
        res = get_dask_client(config)
    assert "Scheduler not found, reverting to default scheduler" in caplog.text
    caplog.clear()
    assert res is None
    assert ncores.call_count == 3


def test_check_results(tmp_path, caplog):
    """Test functionality for check_results."""
    from trollflow2.launcher import check_results

    class FakeQueue:
        def __init__(self, lo, hi, skip=None):
            if skip is None:
                skip = []
            self._files = set()
            for i in range(lo, hi):
                f = (tmp_path / f"file{i:d}")
                self._files.add(str(f))
                if i not in skip:
                    with f.open(mode="wt") as fp:
                        fp.write("zucchini" * i)

        def get(self, block=None):
            try:
                return self._files.pop()
            except KeyError:
                raise queue.Empty

        def qsize(self):
            return len(self._files)

    produced_files = FakeQueue(0, 3)
    start_time = datetime.datetime(1900, 1, 1)
    exitcode = 0
    with caplog.at_level(logging.DEBUG):
        check_results(produced_files, start_time, exitcode)
    assert "Empty file detected" in caplog.text
    assert "files produced nominally" not in caplog.text

    produced_files = FakeQueue(5, 8, skip=[6])
    with caplog.at_level(logging.DEBUG):
        check_results(produced_files, start_time, exitcode)
    assert "Missing file" in caplog.text
    assert "files produced nominally" not in caplog.text

    produced_files = FakeQueue(10, 13)
    with caplog.at_level(logging.DEBUG), \
            mock.patch("trollflow2.launcher.datetime") as dd:
        dd.now.return_value = datetime.datetime(1927, 5, 20, 0, 0)
        check_results(produced_files, start_time, exitcode)
    assert "All 3 files produced nominally in 10000 days" in caplog.text

    with caplog.at_level(logging.DEBUG):
        check_results(produced_files, start_time, 1)
    assert "Process crashed with exit code 1" in caplog.text

    with caplog.at_level(logging.DEBUG):
        check_results(produced_files, start_time, -1)
    assert "Process killed with signal 1" in caplog.text


<<<<<<< HEAD
def test_argparse_nameserver_is_none():
    """Test that '-n false' is sets nameserver as False."""
    from trollflow2.launcher import parse_args

    res = parse_args(['-n', 'false', 'product_list.yaml'])
    assert res['nameserver'] is False


def test_launch():
    """Test launcher.launch()."""
    with mock.patch("trollflow2.launcher.Runner") as Runner:
        from trollflow2.launcher import launch

        args_in = ['-n', 'localhost', '-a', 'localhost:12345', 'product_list.yaml']
        launch(args_in)
        # See that the commandline arguments are passed to Runner
        assert "'nameserver': 'localhost'" in str(Runner.mock_calls)
        assert "'addresses': ['localhost:12345']" in str(Runner.mock_calls)
        assert "product_list.yaml" in str(Runner.mock_calls)
        Runner.return_value.run.assert_called_once()
=======
def test_generate_messages():
    """Test the generate_messages function."""
    messages = [mock.MagicMock(type=_type) for _type in VALID_MESSAGE_TYPES + ("foo",)]
    with mock.patch('trollflow2.launcher.ListenerContainer') as lc_:
        listener = mock.MagicMock()
        listener.output_queue.get.side_effect = messages + [KeyboardInterrupt]
        lc_.return_value = listener
        for msg in generate_messages(connection_parameters=dict(topic=['/topic3'])):
            assert msg.type in VALID_MESSAGE_TYPES
>>>>>>> 712af3df


if __name__ == '__main__':
    unittest.main()<|MERGE_RESOLUTION|>--- conflicted
+++ resolved
@@ -779,7 +779,6 @@
     assert "Process killed with signal 1" in caplog.text
 
 
-<<<<<<< HEAD
 def test_argparse_nameserver_is_none():
     """Test that '-n false' is sets nameserver as False."""
     from trollflow2.launcher import parse_args
@@ -800,7 +799,8 @@
         assert "'addresses': ['localhost:12345']" in str(Runner.mock_calls)
         assert "product_list.yaml" in str(Runner.mock_calls)
         Runner.return_value.run.assert_called_once()
-=======
+
+
 def test_generate_messages():
     """Test the generate_messages function."""
     messages = [mock.MagicMock(type=_type) for _type in VALID_MESSAGE_TYPES + ("foo",)]
@@ -810,7 +810,6 @@
         lc_.return_value = listener
         for msg in generate_messages(connection_parameters=dict(topic=['/topic3'])):
             assert msg.type in VALID_MESSAGE_TYPES
->>>>>>> 712af3df
 
 
 if __name__ == '__main__':
