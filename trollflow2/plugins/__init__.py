# Copyright (c) 2019 Pytroll developers
#
# This program is free software: you can redistribute it and/or modify
# it under the terms of the GNU General Public License as published by
# the Free Software Foundation, either version 3 of the License, or
# (at your option) any later version.
#
# This program is distributed in the hope that it will be useful,
# but WITHOUT ANY WARRANTY; without even the implied warranty of
# MERCHANTABILITY or FITNESS FOR A PARTICULAR PURPOSE.  See the
# GNU General Public License for more details.
#
# You should have received a copy of the GNU General Public License
# along with this program.  If not, see <http://www.gnu.org/licenses/>
#
# Workaround for unittests so that satpy and posttroll installations
# are not necessary

"""Trollflow2 plugins."""

<<<<<<< HEAD
import copy
=======
import datetime as dt
>>>>>>> 841858d2
import os
from contextlib import contextmanager, suppress
from logging import getLogger
from tempfile import NamedTemporaryFile
from urllib.parse import urlsplit, urlunsplit

with suppress(ImportError):
    import hdf5plugin  # noqa

import dask
import dpath.util
import rasterio
from posttroll.message import Message
from posttroll.publisher import create_publisher_from_dict_config
from pyorbital.astronomy import sun_zenith_angle
from pyresample.area_config import AreaNotFound
from pyresample.boundary import AreaDefBoundary, Boundary
from pyresample.geometry import get_geostationary_bounding_box
from rasterio.enums import Resampling
from satpy import Scene
from satpy.resample import get_area_def
from satpy.version import version as satpy_version
from satpy.writers import compute_writer_results
from trollsift import compose

from trollflow2.dict_tools import get_config_value, plist_iter

try:
    from satpy.dataset import DataQuery
    DEFAULT = '*'
except ImportError:  # satpy <= 0.22.0
    from satpy.dataset import DatasetID as DataQuery
    DEFAULT = None

# Allow trollsched to be missing
try:
    from trollsched.satpass import Pass
    from trollsched.spherical import get_twilight_poly
except ImportError:
    Pass = None
    get_twilight_poly = None


logger = getLogger(__name__)


class AbortProcessing(Exception):
    """Exception when processing has to be aborted."""


def create_scene(job):
    """Create a satpy scene."""
    defaults = {'reader': None,
                'reader_kwargs': None}
    if satpy_version <= "0.25.1":
        defaults['ppp_config_dir'] = None
    product_list = job['product_list']
    conf = _get_plugin_conf(product_list, '/product_list', defaults)

    logger.info('Creating scene')
    try:
        job['scene'] = Scene(filenames=job['input_filenames'], **conf)
    except ValueError as err:
        raise AbortProcessing("Failed creating scene: %s" % str(err))


def load_composites(job):
    """Load composites given in the job's product_list."""
    # composites = set().union(*(set(d.keys())
    #                            for d in dpath.util.values(job['product_list'], '/product_list/areas/*/products')))
    composites_by_res = {}
    for flat_prod_cfg, _prod_cfg in plist_iter(job['product_list']['product_list'], level='product'):
        res = flat_prod_cfg.get('resolution', DEFAULT)
        if isinstance(flat_prod_cfg['product'], (tuple, list, set)):
            composites_by_res.setdefault(res, set()).update(flat_prod_cfg['product'])
        else:
            composites_by_res.setdefault(res, set()).add(flat_prod_cfg['product'])

    logger.info(f"Loading {len(composites_by_res)} composites.")

    scn = job['scene']
    generate = job['product_list']['product_list'].get('delay_composites', True) is False
    extra_args = job["product_list"]["product_list"].get("scene_load_kwargs", {})
    for resolution, composites in composites_by_res.items():
        logger.debug('Loading %s at resolution %s', str(composites), str(resolution))
        scn.load(composites, resolution=resolution, generate=generate, **extra_args)
    job['scene'] = scn


def aggregate(job):
    """Aggregate the chosen composites."""
    if 'aggregate' not in job['product_list']['product_list']:
        return
    logger.debug("Aggregating composites.")
    kwargs = job['product_list']['product_list']['aggregate']
    job['scene'] = job['scene'].aggregate(**kwargs)


def resample(job):
    """Resample the scene to some areas."""
    defaults = {"radius_of_influence": None,
                "resampler": "nearest",
                "reduce_data": True,
                "cache_dir": None,
                "mask_area": False,
                "epsilon": 0.0}
    product_list = job['product_list']
    conf = _get_plugin_conf(product_list, '/product_list', defaults)
    job['resampled_scenes'] = {}
    scn = job['scene']
    for area in product_list['product_list']['areas']:
        area_conf = _get_plugin_conf(product_list, '/product_list/areas/' + str(area),
                                     conf)
        logger.info('Resampling to %s', str(area))
        if area == 'None':
            coarsest = (get_config_value(product_list,
                                         '/product_list/areas/' + str(area),
                                         'use_coarsest_area') or
                        get_config_value(product_list,
                                         '/product_list/areas/' + str(area),
                                         'use_min_area'))
            finest = (get_config_value(product_list,
                                       '/product_list/areas/' + str(area),
                                       'use_finest_area') or
                      get_config_value(product_list,
                                       '/product_list/areas/' + str(area),
                                       'use_max_area'))
            native = conf.get('resampler') == 'native'
            if coarsest is True:
                job['resampled_scenes'][area] = scn.resample(scn.coarsest_area(),
                                                             **area_conf)
            elif finest is True:
                job['resampled_scenes'][area] = scn.resample(scn.finest_area(),
                                                             **area_conf)
            elif native:
                job['resampled_scenes'][area] = scn.resample(resampler='native')
            else:
                # The composites need to be created for the saving to work
                if not set(scn.keys()).issuperset(scn.wishlist):
                    logger.debug("Generating composites for 'null' area (satellite projection).")
                    scn.load(scn.wishlist, generate=True)
                job['resampled_scenes'][area] = scn
        else:
            logger.debug("area: %s, area_conf: %s", area, str(area_conf))
            job['resampled_scenes'][area] = scn.resample(area, **area_conf)


# Datasets saving


def _prepare_filename_and_directory(fmat):
    """Compose the directory and filename (returned in that order) from *fmat*."""
    # filename composing
    fname_pattern = fmat['fname_pattern']
    directory = compose(fmat.get('output_dir', ''), fmat)
    filename = os.path.join(directory, compose(fname_pattern, fmat))

    # directory creation
    if directory and not os.path.exists(directory):
        target_scheme = urlsplit(directory).scheme
        if target_scheme in ('', 'file'):
            os.makedirs(directory)

    return directory, filename


def _get_temp_filename(directory, reserved):
    """Get a unique temporary filename, avoiding names in *reserved*."""
    file_object = NamedTemporaryFile(prefix=('tmp' + str(os.getpid())), dir=directory)
    while file_object.name in reserved:
        # make sure we don't get an existing filename
        file_object.close()
        file_object = NamedTemporaryFile(prefix=('tmp' + str(os.getpid())), dir=directory)
    tmp_filename = file_object.name
    file_object.close()
    return tmp_filename


@contextmanager
def prepared_filename(fmat, renames):
    """Replace the filename with a temp filename and fill in `renames` if necessary."""
    directory, orig_filename = _prepare_filename_and_directory(fmat)

    # tmp filenaming
    use_tmp_file = fmat.get('use_tmp_file', False)
    staging_zone = fmat.get("staging_zone", False)

    if staging_zone or use_tmp_file:
        if staging_zone:
            directory = staging_zone
            of = orig_filename
        if use_tmp_file:
            filename = _get_temp_filename(directory, renames.keys())
        else:
            filename = os.path.join(directory, os.path.basename(of))
        yield filename
        renames[filename] = orig_filename
    else:
        yield orig_filename


def _format_decoration_text(deco, fmat):
    """Format decoration text if it contains a key that is included in fmat"""
    if "text" in deco and "txt" in deco["text"]:
        try:
            deco["text"]["txt"] = deco["text"]["txt"].format(**fmat)
        except KeyError:
            LOG.warning('Could not format: %s.', str(deco["text"]["txt"]))
    return deco


def format_decoration(fmat, fmat_config):
    """Format decoration text using template given in fmt_config with key-value pairs in fmat."""
    fmat_config_local = copy.deepcopy(fmat_config)
    if "decorate" in fmat_config:
        for deco in fmat_config_local["decorate"]["decorate"]:
            deco = _format_decoration_text(deco, fmat)
    return fmat_config_local


def save_dataset(scns, fmat, fmat_config, renames, compute=False):
    """Save one dataset to file.

    If `compute=False` the saving is delayed and done lazily.
    """
    obj = None
    try:
        with prepared_filename(fmat, renames) as filename:
            res = fmat.get('resolution', DEFAULT)
            kwargs = fmat_config.copy()
            kwargs = format_decoration(fmat, fmat_config)
            # these keyword arguments are used by the trollflow2 plugin but not
            # by satpy writers
            for name in {"fname_pattern", "dispatch", "output_dir",
                         "use_tmp_file", "staging_zone"}:
                kwargs.pop(name, None)
            if isinstance(fmat['product'], (tuple, list, set)):
                kwargs.pop('format')
                dsids = []
                for prod in fmat['product']:
                    dsids.append(_create_data_query(prod, res))
                obj = scns[fmat['area']].save_datasets(datasets=dsids,
                                                       filename=filename,
                                                       compute=compute, **kwargs)
            else:
                dsid = _create_data_query(fmat['product'], res)
                obj = scns[fmat['area']].save_dataset(dsid,
                                                      filename=filename,
                                                      compute=compute, **kwargs)
    except KeyError as err:
        logger.warning('Skipping %s: %s', fmat['product'], str(err))
    else:
        fmat_config['filename'] = renames.get(filename, filename)
    return obj


def _create_data_query(product, res):
    return DataQuery(name=product, resolution=res, modifiers=DEFAULT)


@contextmanager
def renamed_files():
    """Context renaming files."""
    renames = {}

    yield renames

    for tmp_name, actual_name in renames.items():
        target_scheme = urlsplit(actual_name).scheme
        if target_scheme in ('', 'file'):
            os.rename(tmp_name, actual_name)


def save_datasets(job):
    """Save the datasets (and trigger the computation).

    If the ``use_tmp_file`` option is provided in the product list and
    is set to True, the file will be first saved to a temporary name
    before being renamed.  This is useful when other processes are
    waiting for the file to be present to start their work, but would
    crash on incomplete files.

    If the ``staging_zone`` option is provided in the product list,
    then the file will be created in this directory first, using either a
    temporary filename (if ``use_tmp_file`` is true) or the final filename
    (if ``use_tmp_file`` is false).  This is useful for writers which
    write the filename to the headers, such as the Satpy ninjotiff and
    ninjogeotiff writers.  The ``staging_zone`` directory must be on
    the same filesystem as ``output_dir``.  When using those writers,
    it is recommended to set ``use_tmp_file`` to `False` when using a
    ``staging_zone`` directory, such that the filename written to the
    headers remains meaningful.

    Other arguments defined in the job list (either directly under
    ``product_list``, or under ``formats``) are passed on to the satpy writer.  The
    arguments ``use_tmp_file``, ``staging_zone``, ``output_dir``,
    ``fname_pattern``, and ``dispatch`` are never passed to the writer.
    """
    scns = job['resampled_scenes']
    objs = []
    base_config = job['input_mda'].copy()
    base_config.pop('dataset', None)
    eager_writing = job['product_list']['product_list'].get("eager_writing", False)
    with renamed_files() as renames:
        for fmat, fmat_config in plist_iter(job['product_list']['product_list'], base_config):
            obj = save_dataset(scns, fmat, fmat_config, renames, compute=eager_writing)
            if obj is not None:
                objs.append(obj)
                job['produced_files'].put(fmat_config['filename'])
        if not eager_writing:
            compute_writer_results(objs)


def product_missing_from_scene(product, scene):
    """Check if product is missing from the scene."""
    if not isinstance(product, (tuple, list)):
        product = (product, )
    if all(prod not in scene for prod in product):
        return True
    return False


class FilePublisher:
    """Publisher for generated files."""

    def __init__(self, port=0, nameservers=""):
        """Create new instance."""
        self.pub = None
        self.port = port
        self.nameservers = nameservers
        self.__setstate__({'port': port, 'nameservers': nameservers})

    def __setstate__(self, kwargs):
        """Set things running even when loading from YAML."""
        logger.debug('Starting publisher')
        self.port = kwargs.get('port', 0)
        self.nameservers = kwargs.get('nameservers', "")
        self._pub_starter = create_publisher_from_dict_config(
            {
                'port': self.port,
                'nameservers': self.nameservers,
                'name': 'l2processor',
            }
        )
        self.pub = self._pub_starter.start()

    @staticmethod
    def create_message(fmat, mda):
        """Create a message topic and mda."""
        from urllib.parse import urlparse

        topic_pattern = fmat["publish_topic"]
        file_mda = mda.copy()
        file_mda.update(fmat.get('extra_metadata', {}))

        if urlparse(fmat['filename']).scheme != '':
            file_mda['uri'] = fmat['filename']
        else:
            file_mda['uri'] = os.path.abspath(fmat['filename'])

        file_mda['uid'] = os.path.basename(fmat['filename'])
        file_mda['product'] = fmat['product']
        file_mda['area'] = fmat['area']
        for key in ['productname', 'areaname', 'format']:
            try:
                file_mda[key] = fmat[key]
            except KeyError:
                pass
        for extra_info in ['area_coverage_percent', 'area_sunlight_coverage_percent']:
            try:
                file_mda[extra_info] = fmat[extra_info]
            except KeyError:
                pass

        topic = compose(topic_pattern, fmat)
        return topic, file_mda

    @staticmethod
    def create_dispatch_uri(ditem, fmat):
        """Create a uri from dispatch info."""
        path = compose(ditem['path'], fmat)
        netloc = ditem.get('hostname', '')

        return urlunsplit((ditem.get('scheme', ''), netloc, path, '', ''))

    def send_dispatch_messages(self, fmat, fmat_config, topic, file_mda):
        """Send dispatch messages corresponding to a file."""
        for dispatch_item in fmat_config.get('dispatch', []):
            mda = {
                'file_mda': file_mda,
                'source': fmat_config['filename'],
                'target': self.create_dispatch_uri(dispatch_item, fmat)
                }
            msg = Message(topic, 'dispatch', mda)
            logger.debug('Sending dispatch order: %s', str(msg))
            self.pub.send(str(msg))

    def __call__(self, job):
        """Call the publisher."""
        mda = job['input_mda'].copy()
        mda.pop('dataset', None)
        mda.pop('collection', None)
        for fmat, fmat_config in plist_iter(job['product_list']['product_list'], mda):
            resampled_scene = job['resampled_scenes'].get(fmat['area'], [])
            if product_missing_from_scene(fmat['product'], resampled_scene):
                logger.debug('Not publishing missing product %s.', str(fmat))
                continue
            try:
                topic, file_mda = self.create_message(fmat, mda)
            except KeyError:
                logger.debug('Could not create a message for %s.', str(fmat))
                continue
            msg = Message(topic, 'file', file_mda)
            logger.info('Publishing %s', str(msg))
            self.pub.send(str(msg))
            self.send_dispatch_messages(fmat, fmat_config, topic, file_mda)

    def stop(self):
        """Stop the publisher."""
        if self.pub:
            self.pub.stop()
            self.pub = None

    def __del__(self):
        """Stop the publisher when last reference is deleted."""
        self.stop()


def covers(job):
    """Check overall area coverage.

    Remove areas with too low coverage from the worklist.
    """
    logger.info("Checking area coverage.")
    if Pass is None:
        logger.error("Trollsched import failed, coverage calculation not possible")
        logger.debug("Keeping all areas")
        return

    col_area = job['product_list']['product_list'].get('coverage_by_collection_area', False)
    if col_area and 'collection_area_id' in job['input_mda']:
        if job['input_mda']['collection_area_id'] not in job['product_list']['product_list']['areas']:
            raise AbortProcessing(
                "Area collection ID '%s' does not match "
                "production area(s) %s" % (
                    job['input_mda']['collection_area_id'],
                    str(list(job['product_list']['product_list']['areas']))))

    product_list = job['product_list'].copy()

    scn_mda = _get_scene_metadata(job)
    scn_mda.update(job['input_mda'])

    platform_name = scn_mda['platform_name']
    start_time = scn_mda['start_time']
    end_time = scn_mda['end_time']
    sensor = scn_mda['sensor']
    if isinstance(sensor, (list, tuple, set)):
        if len(sensor) > 1:
            logger.warning("Multiple sensors given, taking the first one for "
                           "coverage calculations: %s", sensor)
        sensor = list(sensor)[0]

    areas = list(product_list['product_list']['areas'].keys())
    for area in areas:
        _check_coverage_for_area(
            area, product_list, platform_name, start_time, end_time,
            sensor, job["scene"])

    job['product_list'] = product_list


def _get_scene_metadata(job):
    scn_mda = {"start_time": job['scene'].start_time,
               "end_time": job['scene'].end_time,
               "sensor": job['scene'].sensor_names}
    return scn_mda


def _check_coverage_for_area(
        area, product_list, platform_name, start_time, end_time, sensor, scene):
    """Check area coverage for single area.

    Helper for covers().  Changes product_list in-place.
    """
    area_path = "/product_list/areas/%s" % area
    min_coverage = get_config_value(product_list,
                                    area_path,
                                    "min_coverage")
    if not min_coverage:
        logger.debug("Minimum area coverage not given or set to zero "
                     "for area %s", area)
        return

    _check_overall_coverage_for_area(
        area, product_list, platform_name, start_time, end_time,
        sensor, min_coverage)


def _check_overall_coverage_for_area(
        area, product_list, platform_name, start_time, end_time, sensor,
        min_coverage):
    """Check overall coverage single area.

    Helper for covers().
    """
    area_path = "/product_list/areas/%s" % area
    cov = get_scene_coverage(platform_name, start_time, end_time,
                             sensor, area)
    product_list['product_list']['areas'][area]['area_coverage_percent'] = cov
    if cov < min_coverage:
        logger.info(
            "Area coverage %.2f %% below threshold %.2f %%",
            cov, min_coverage)
        logger.info("Removing area %s from the worklist", area)
        dpath.util.delete(product_list, area_path)

    else:
        logger.debug(f"Area coverage {cov:.2f}% above threshold "
                     f"{min_coverage:.2f}% - Carry on with {area:s}")


def get_scene_coverage(platform_name, start_time, end_time, sensor, area_id):
    """Get scene area coverage in percentages."""
    overpass = Pass(platform_name, start_time, end_time, instrument=sensor)
    area_def = get_area_def(area_id)

    try:
        return 100 * overpass.area_coverage(area_def)
    except AttributeError:
        return 100


def check_metadata(job):
    """Check the message metadata.

    If the metadata does not match the configured values, the scene
    will be discarded.

    """
    logger.info("Checking metadata.")
    mda = job['input_mda']
    product_list = job['product_list']
    conf = get_config_value(product_list, '/product_list', 'check_metadata')
    if conf is None:
        return
    for key, val in conf.items():
        if key not in mda:
            logger.warning("Metadata item '%s' not in the input message.",
                           key)
            continue
        if key == 'start_time':
            time_diff = dt.datetime.utcnow() - mda[key]
            if time_diff > abs(dt.timedelta(minutes=val)):
                age = "older" if val < 0 else "newer"
                raise AbortProcessing(
                    f"Data are {age} than the defined threshold. Skipping processing."
                )
        elif mda[key] not in val:
            raise AbortProcessing("Metadata '%s' item '%s' not in '%s'" %
                                  (key, mda[key], str(val)))


def metadata_alias(job):
    """Replace input metadata values with aliases."""
    mda_out = job['input_mda'].copy()
    product_list = job['product_list']
    aliases = get_config_value(product_list, '/product_list', 'metadata_aliases')
    if aliases is None:
        return

    logger.info("Adjusting metadata using configured aliases.")
    for key in aliases:
        if key in mda_out:
            val = mda_out[key]
            if isinstance(val, (list, tuple, set)):
                typ = type(val)
                new_vals = typ([aliases[key].get(itm, itm) for itm in val])
            else:
                new_vals = aliases[key].get(mda_out[key], mda_out[key])
            logger.debug(f"Replacing '{key}: {str(val)}' with '{str(new_vals)}'")
            mda_out[key] = new_vals
    job['input_mda'] = mda_out.copy()


def sza_check(job):
    """Remove products which are not valid for the current Sun zenith angle."""
    logger.info("Check Sun zenith angle.")
    scn_mda = _get_scene_metadata(job)
    scn_mda.update(job['input_mda'])
    start_time = scn_mda['start_time']
    product_list = job['product_list']
    areas = list(product_list['product_list']['areas'].keys())
    for area in areas:
        products = list(product_list['product_list']['areas'][area]['products'].keys())
        for product in products:
            prod_path = "/product_list/areas/%s/products/%s" % (area, product)
            lon = get_config_value(product_list, prod_path, "sunzen_check_lon")
            lat = get_config_value(product_list, prod_path, "sunzen_check_lat")
            if lon is None or lat is None:
                logger.debug("No 'sunzen_check_lon' or 'sunzen_check_lat' configured, "
                             "can\'t check Sun elevation for %s / %s",
                             area, product)
                continue

            sunzen = sun_zenith_angle(start_time, lon, lat)
            logger.debug("Sun zenith angle is %.2f degrees", sunzen)
            # Check nighttime limit
            limit = get_config_value(product_list, prod_path,
                                     "sunzen_minimum_angle")
            if limit is not None:
                if sunzen < limit:
                    logger.info("Sun zenith angle too small for nighttime "
                                "product '%s', product removed.", product)
                    dpath.util.delete(product_list, prod_path)
                continue

            # Check daytime limit
            limit = get_config_value(product_list, prod_path,
                                     "sunzen_maximum_angle")
            if limit is not None:
                if sunzen > limit:
                    logger.info("Sun zenith angle too large for daytime "
                                "product '%s', product removed.", product)
                    dpath.util.delete(product_list, prod_path)
                continue

        if len(product_list['product_list']['areas'][area]['products']) == 0:
            logger.info("Removing empty area: %s", area)
            dpath.util.delete(product_list, '/product_list/areas/%s' % area)


def check_sunlight_coverage(job):
    """Remove products with too low/high sunlight coverage.

    This plugins looks for a dictionary called `sunlight_coverage` in
    the product list, with members `min` and/or `max` that define the
    minimum and/or maximum allowed sunlight coverage within the scene.
    The limits are expressed in % (so between 0 and 100).  If the
    sunlit fraction is outside the set limits, the affected products
    will be discarded.  It is also possible to define `check_pass:
    True` in this dictionary to check the sunlit fraction within the
    overpass of an polar-orbiting satellite.

    """
    logger.info("Checking sunlight coverage.")

    if get_twilight_poly is None:
        logger.error("Trollsched import failed, sunlight coverage calculation not possible")
        logger.info("Keeping all products")
        return

    scn_mda = _get_scene_metadata(job)
    scn_mda.update(job['input_mda'])
    platform_name = scn_mda['platform_name']
    start_time = scn_mda['start_time']
    end_time = scn_mda['end_time']
    sensor = scn_mda['sensor']

    if isinstance(sensor, (list, tuple, set)):
        sensor = list(sensor)
        if len(sensor) > 1:
            logger.warning("Multiple sensors given, taking only one for "
                           "coverage calculations: %s", sensor[0])
        sensor = sensor[0]

    product_list = job['product_list']
    areas = list(product_list['product_list']['areas'].keys())

    for area in areas:
        products = list(product_list['product_list']['areas'][area]['products'].keys())
        try:
            area_def = get_area_def(area)
        except AreaNotFound:
            area_def = None
        coverage = {True: None, False: None}
        overpass = None
        for product in products:
            prod_path = "/product_list/areas/%s/products/%s" % (area, product)
            config = get_config_value(product_list, prod_path, "sunlight_coverage")
            if config is None:
                continue
            min_day = config.get('min')
            max_day = config.get('max')
            check_pass = config.get('check_pass', False)

            if min_day is None and max_day is None:
                logger.debug("Sunlight coverage not configured for %s / %s",
                             product, area)
                continue

            if area_def is None:
                area_def = _get_product_area_def(job, area, product)
                if area_def is None:
                    continue

            if check_pass and overpass is None:
                overpass = Pass(platform_name, start_time, end_time, instrument=sensor)

            if coverage[check_pass] is None:
                coverage[check_pass] = _get_sunlight_coverage(area_def,
                                                              start_time,
                                                              overpass)
            area_conf = product_list['product_list']['areas'][area]
            area_conf['area_sunlight_coverage_percent'] = coverage[check_pass] * 100
            if min_day is not None and coverage[check_pass] < (min_day / 100.0):
                logger.info("Not enough sunlight coverage for "
                            f"product '{product!s}', removed. Needs at least "
                            f"{min_day:.1f}%, got {coverage[check_pass]:.1%}.")
                dpath.util.delete(product_list, prod_path)
            if max_day is not None and coverage[check_pass] > (max_day / 100.0):
                logger.info("Too much sunlight coverage for "
                            f"product '{product!s}', removed. Needs at most "
                            f"{max_day:.1f}%, got {coverage[check_pass]:.1%}.")
                dpath.util.delete(product_list, prod_path)


def _get_sunlight_coverage(area_def, start_time, overpass=None):
    """Get the sunlight coverage of *area_def* at *start_time* as a value between 0 and 1."""
    if area_def.proj_dict.get('proj') == 'geos':
        adp = Boundary(
            *get_geostationary_bounding_box(area_def,
                                            nb_points=100)).contour_poly
    else:
        adp = AreaDefBoundary(area_def, frequency=100).contour_poly
    poly = get_twilight_poly(start_time)
    if overpass is not None:
        ovp = overpass.boundary.contour_poly
        cut_area_poly = adp.intersection(ovp)
    else:
        cut_area_poly = adp

    if cut_area_poly is None:
        if not adp._is_inside(ovp):
            return 0.0
        else:
            # Should already have been taken care of in pyresample.spherical.intersection
            cut_area_poly = adp

    daylight = cut_area_poly.intersection(poly)
    if daylight is None:
        if sun_zenith_angle(start_time, *area_def.get_lonlat(0, 0)) < 90:
            return 1.0
        else:
            return 0.0
    else:
        daylight_area = daylight.area()
        total_area = cut_area_poly.area()
        return daylight_area / total_area


def _get_product_area_def(job, area, product):
    """Get area definition for a product."""
    try:
        if 'resampled_scenes' in job:
            scn = job['resampled_scenes'][area]
        else:
            scn = job['scene']

        if isinstance(product, tuple):
            prod = scn[product[0]]
        else:
            prod = scn[product]
    except KeyError:
        try:
            prod = scn[list(scn.keys())[0]]
        except IndexError:
            logger.warning("No dataset %s for this scene and area %s",
                           product, area)
            return None

    return prod.attrs['area']


def add_overviews(job):
    """Add overviews to images already written to disk."""
    logger.info("Adding image overviews.")

    # Get the formats, including filenames and overview settings
    for _flat_fmat, fmt in plist_iter(job['product_list']['product_list']):
        if "overviews" in fmt and 'filename' in fmt:
            fname = fmt['filename']
            overviews = fmt['overviews']
            try:
                with rasterio.open(fname, 'r+') as dst:
                    dst.build_overviews(overviews, Resampling.average)
                    dst.update_tags(ns='rio_overview',
                                    resampling='average')
                logger.debug("Added overviews to %s", fname)
            except rasterio.RasterioIOError:
                pass


def _get_plugin_conf(product_list, path, defaults):
    conf = {}
    for key in defaults:
        conf[key] = get_config_value(product_list, path, key,
                                     default=defaults.get(key))
    return conf


def check_valid_data_fraction(job):
    """Remove products that have too much invalid data.

    Remove any products where the fraction valid_data/expected_valid_data is
    less than a configured threshold in %.  Expected valid data is calculated
    by the scene coverage for each resampled scene.  This plugin was designed
    for use with AVHRR, which may alternate between channels 3A and 3B.
    Since this is different between resampled scenes, this plugin must be
    applied after scene resampling.

    This will trigger a calculation for the data to be checked.

    In theory, this selection should be possible based on metadata, which
    should contain information about channels 3A and 3B.  Unfortunately,
    experience has shown these metadata are not always reliable.

    To be configured with the ``rel_valid`` key indicating validity in %.
    For example:

        product_list:
          areas:
            fribbulus_xax:
              red:
                min_valid_data_fraction: 40

        workers:
          - fun: !!python/name:trollflow2.plugins.create_scene
          - fun: !!python/name:trollflow2.plugins.load_composites
          - fun: !!python/name:trollflow2.plugins.resample
          - fun: !!python/name:trollflow2.plugins.check_valid_data_fraction
          - fun: !!python/name:trollflow2.plugins.save_datasets

    """
    logger.info("Checking valid data fraction.")

    exp_cov = {}
    # As stated, this will trigger a computation.  To prevent computing
    # multiple times, we should persist everything that needs to be persisted,
    # all together.
    _persist_what_we_must(job)
    for (area_name, area_props) in job["product_list"]["product_list"]["areas"].items():
        to_remove = set()
        for (prod_name, prod_props) in area_props["products"].items():
            if "min_valid_data_fraction" in prod_props:
                if not _product_meets_min_valid_data_fraction(
                        prod_name, prod_props, area_name, area_props, job,
                        exp_cov):
                    to_remove.add(prod_name)
        for rem in to_remove:
            logger.debug(f"Removing {rem} due to low coverage.")
            del area_props["products"][rem]
        logger.info(f"Removed {len(to_remove)} products from area {area_name} due to low coverage.")


def _persist_what_we_must(job):
    """Persist anything that has a min_valid_data_fraction key.

    The `check_valid_data_fraction` plugin needs to calculate the products, but those should
    be calculated all at once.  This function looks for all products that have
    a `"min_valid_data_fraction"` in the product properties, persists (calculates) them all
    at once and replaces the corresponding datasets with their persisted
    versions.
    """
    to_persist = []
    for (area_name, area_props) in job["product_list"]["product_list"]["areas"].items():
        scn = job["resampled_scenes"][area_name]
        for (prod_name, prod_props) in area_props["products"].items():
            if "min_valid_data_fraction" in prod_props and prod_name in scn:
                to_persist.append((scn, prod_name, scn[prod_name]))
    logger.debug("Persisting early due to content checks")
    persisted = dask.persist(*[p[2] for p in to_persist])
    for ((sc, prod_name, _old), new) in zip(to_persist, persisted):
        sc[prod_name] = new


def _product_meets_min_valid_data_fraction(
        prod_name, prod_props, area_name, area_props, job, exp_cov):
    """Check if product meets min_valid_data_fraction.

    Helper for `check_valid_data_fraction`, check if ``product`` meets the
    ``min_valid_data_fraction`` as defined in ``prod_props``.

    Returns True if product can remain or is absent.  Returns False if product
    has to be removed.
    """
    logger.debug(f"Checking validity for {area_name:s}/{prod_name:s}")
    if prod_name not in job["resampled_scenes"][area_name]:
        logger.debug(f"product {prod_name!s} not found, already removed or loading failed?")
        return True
    prod = job["resampled_scenes"][area_name][prod_name]
    platform_name = prod.attrs["platform_name"]
    start_time = prod.attrs["start_time"]
    end_time = prod.attrs["end_time"]
    sensor = prod.attrs["sensor"]
    if area_name not in exp_cov:
        # get_scene_coverage uses %, convert to fraction
        exp_cov[area_name] = get_scene_coverage(
            platform_name, start_time, end_time, sensor, area_name)/100
    exp_valid = exp_cov[area_name]
    if exp_valid == 0:
        logger.debug(f"product {prod_name!s} no expected coverage at all, removing")
        return False
    valid = job["resampled_scenes"][area_name][prod_name].notnull()
    actual_valid = float(valid.sum()/valid.size)
    rel_valid = float(actual_valid / exp_valid)
    logger.debug(f"Expected maximum validity: {exp_valid:%}")
    logger.debug(f"Actual validity (coverage): {actual_valid:%}")
    logger.debug(f"Relative validity: {rel_valid:%}")
    min_frac = prod_props["min_valid_data_fraction"]/100
    if not 0 <= rel_valid < 1.05:
        logger.warning(f"Found {rel_valid:%} valid data, impossible... "
                       "inaccurate coverage estimate suspected!")
        return True
    if rel_valid < min_frac:
        logger.debug(f"Found {rel_valid:%}<{min_frac:%} valid data, removing "
                     f"{prod_name:s} for area {area_name:s} from the worklist")
        return False
    logger.debug(f"Found {rel_valid:%}>{min_frac:%}, keeping "
                 f"{prod_name:s} for area {area_name:s} in the worklist")
    return True<|MERGE_RESOLUTION|>--- conflicted
+++ resolved
@@ -18,11 +18,8 @@
 
 """Trollflow2 plugins."""
 
-<<<<<<< HEAD
 import copy
-=======
 import datetime as dt
->>>>>>> 841858d2
 import os
 from contextlib import contextmanager, suppress
 from logging import getLogger
